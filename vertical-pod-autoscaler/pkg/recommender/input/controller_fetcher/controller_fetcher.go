--- conflicted
+++ resolved
@@ -93,20 +93,12 @@
 			return
 		case <-time.After(period):
 			keysToRefresh := f.scaleSubresourceCacheStorage.GetKeysToRefresh()
-<<<<<<< HEAD
-			klog.Info("Starting to refresh entries in controllerFetchers scaleSubresourceCacheStorage")
-=======
 			klog.V(5).Info("Starting to refresh entries in controllerFetchers scaleSubresourceCacheStorage")
->>>>>>> bb860357
 			for _, item := range keysToRefresh {
 				scale, err := f.scaleNamespacer.Scales(item.namespace).Get(context.TODO(), item.groupResource, item.name, metav1.GetOptions{})
 				f.scaleSubresourceCacheStorage.Refresh(item.namespace, item.groupResource, item.name, scale, err)
 			}
-<<<<<<< HEAD
-			klog.Infof("Finished refreshing %d entries in controllerFetchers scaleSubresourceCacheStorage", len(keysToRefresh))
-=======
 			klog.V(5).Infof("Finished refreshing %d entries in controllerFetchers scaleSubresourceCacheStorage", len(keysToRefresh))
->>>>>>> bb860357
 			f.scaleSubresourceCacheStorage.RemoveExpired()
 		}
 	}
