--- conflicted
+++ resolved
@@ -94,15 +94,11 @@
 	kube_flag.InitFlags()
 	klog.V(1).Infof("Vertical Pod Autoscaler %s Updater", common.VerticalPodAutoscalerVersion)
 
-<<<<<<< HEAD
 	if len(*vpaObjectNamespace) > 0 && len(*ignoredVpaObjectNamespaces) > 0 {
 		klog.Fatalf("--vpa-object-namespace and --ignored-vpa-object-namespaces are mutually exclusive and can't be set together.")
 	}
 
-	healthCheck := metrics.NewHealthCheck(*updaterInterval*5, true)
-=======
 	healthCheck := metrics.NewHealthCheck(*updaterInterval * 5)
->>>>>>> 7dfb90a2
 	metrics.Initialize(*address, healthCheck)
 	metrics_updater.Register()
 
