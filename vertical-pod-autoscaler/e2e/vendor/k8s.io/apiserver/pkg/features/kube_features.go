--- conflicted
+++ resolved
@@ -62,21 +62,11 @@
 	// owner: @roycaihw
 	// alpha: v1.20
 	//
-<<<<<<< HEAD
-	// This feature is deprecated, and will be removed in v1.24.
-	StreamingProxyRedirects featuregate.Feature = "StreamingProxyRedirects"
-
-	// owner: @tallclair
-	// alpha: v1.12
-	// beta: v1.14
-	// deprecated: v1.22
-=======
 	// Assigns each kube-apiserver an ID in a cluster.
 	APIServerIdentity featuregate.Feature = "APIServerIdentity"
 
 	// owner: @dashpole
 	// alpha: v1.22
->>>>>>> e8d3e9b1
 	//
 	// Add support for distributed tracing in the API Server
 	APIServerTracing featuregate.Feature = "APIServerTracing"
@@ -91,23 +81,10 @@
 	// audited.
 	AdvancedAuditing featuregate.Feature = "AdvancedAuditing"
 
-<<<<<<< HEAD
-	// owner: @ilackams
-	// alpha: v1.7
-	// beta: v1.16
-	//
-	// Enables compression of REST responses (GET and LIST only)
-	APIResponseCompression featuregate.Feature = "APIResponseCompression"
-
-	// owner: @smarterclayton
-	// alpha: v1.8
-	// beta: v1.9
-=======
 	// owner: @cici37
 	// kep: http://kep.k8s.io/2876
 	// alpha: v1.23
 	// beta: v1.25
->>>>>>> e8d3e9b1
 	//
 	// Enables expression validation for Custom Resource
 	CustomResourceValidationExpressions featuregate.Feature = "CustomResourceValidationExpressions"
@@ -200,15 +177,6 @@
 	// document.
 	StorageVersionHash featuregate.Feature = "StorageVersionHash"
 
-<<<<<<< HEAD
-	// owner: @caesarxuchao @roycaihw
-	// alpha: v1.20
-	//
-	// Enable the storage version API.
-	StorageVersionAPI featuregate.Feature = "StorageVersionAPI"
-
-=======
->>>>>>> e8d3e9b1
 	// owner: @wojtek-t
 	// alpha: v1.15
 	// beta: v1.16
@@ -216,86 +184,6 @@
 	//
 	// Enables support for watch bookmark events.
 	WatchBookmark featuregate.Feature = "WatchBookmark"
-<<<<<<< HEAD
-
-	// owner: @MikeSpreitzer @yue9944882
-	// alpha: v1.15
-	//
-	//
-	// Enables managing request concurrency with prioritization and fairness at each server
-	APIPriorityAndFairness featuregate.Feature = "APIPriorityAndFairness"
-
-	// owner: @wojtek-t
-	// alpha: v1.16
-	// beta: v1.20
-	//
-	// Deprecates and removes SelfLink from ObjectMeta and ListMeta.
-	RemoveSelfLink featuregate.Feature = "RemoveSelfLink"
-
-	// owner: @shaloulcy, @wojtek-t
-	// alpha: v1.18
-	// beta: v1.19
-	// GA: v1.20
-	//
-	// Allows label and field based indexes in apiserver watch cache to accelerate list operations.
-	SelectorIndex featuregate.Feature = "SelectorIndex"
-
-	// owner: @liggitt
-	// beta: v1.19
-	// GA: v1.22
-	//
-	// Allows sending warning headers in API responses.
-	WarningHeaders featuregate.Feature = "WarningHeaders"
-
-	// owner: @wojtek-t
-	// alpha: v1.20
-	// beta: v1.21
-	//
-	// Allows for updating watchcache resource version with progress notify events.
-	EfficientWatchResumption featuregate.Feature = "EfficientWatchResumption"
-
-	// owner: @roycaihw
-	// alpha: v1.20
-	//
-	// Assigns each kube-apiserver an ID in a cluster.
-	APIServerIdentity featuregate.Feature = "APIServerIdentity"
-
-	// owner: @dashpole
-	// alpha: v1.22
-	//
-	// Add support for distributed tracing in the API Server
-	APIServerTracing featuregate.Feature = "APIServerTracing"
-
-	// owner: @jiahuif
-	// kep: http://kep.k8s.io/2887
-	// alpha: v1.23
-	//
-	// Enables populating "enum" field of OpenAPI schemas
-	// in the spec returned from kube-apiserver.
-	OpenAPIEnums featuregate.Feature = "OpenAPIEnums"
-
-	// owner: @cici37
-	// kep: http://kep.k8s.io/2876
-	// alpha: v1.23
-	//
-	// Enables expression validation for Custom Resource
-	CustomResourceValidationExpressions featuregate.Feature = "CustomResourceValidationExpressions"
-
-	// owner: @jefftree
-	// kep: http://kep.k8s.io/2896
-	// alpha: v1.23
-	//
-	// Enables kubernetes to publish OpenAPI v3
-	OpenAPIV3 featuregate.Feature = "OpenAPIV3"
-
-	// owner: @kevindelgado
-	// kep: http://kep.k8s.io/2885
-	// alpha: v1.23
-	//
-	// Enables server-side field validation.
-	ServerSideFieldValidation featuregate.Feature = "ServerSideFieldValidation"
-=======
->>>>>>> e8d3e9b1
 )
 
 func init() {
@@ -306,30 +194,6 @@
 // To add a new feature, define a key for it above and add it here. The features will be
 // available throughout Kubernetes binaries.
 var defaultKubernetesFeatureGates = map[featuregate.Feature]featuregate.FeatureSpec{
-<<<<<<< HEAD
-	StreamingProxyRedirects:             {Default: false, PreRelease: featuregate.Deprecated},
-	ValidateProxyRedirects:              {Default: true, PreRelease: featuregate.Deprecated},
-	AdvancedAuditing:                    {Default: true, PreRelease: featuregate.GA},
-	APIResponseCompression:              {Default: true, PreRelease: featuregate.Beta},
-	APIListChunking:                     {Default: true, PreRelease: featuregate.Beta},
-	DryRun:                              {Default: true, PreRelease: featuregate.GA},
-	RemainingItemCount:                  {Default: true, PreRelease: featuregate.Beta},
-	ServerSideApply:                     {Default: true, PreRelease: featuregate.GA},
-	StorageVersionHash:                  {Default: true, PreRelease: featuregate.Beta},
-	StorageVersionAPI:                   {Default: false, PreRelease: featuregate.Alpha},
-	WatchBookmark:                       {Default: true, PreRelease: featuregate.GA, LockToDefault: true},
-	APIPriorityAndFairness:              {Default: true, PreRelease: featuregate.Beta},
-	RemoveSelfLink:                      {Default: true, PreRelease: featuregate.Beta},
-	SelectorIndex:                       {Default: true, PreRelease: featuregate.GA, LockToDefault: true},
-	WarningHeaders:                      {Default: true, PreRelease: featuregate.GA, LockToDefault: true},
-	EfficientWatchResumption:            {Default: true, PreRelease: featuregate.Beta},
-	APIServerIdentity:                   {Default: false, PreRelease: featuregate.Alpha},
-	APIServerTracing:                    {Default: false, PreRelease: featuregate.Alpha},
-	OpenAPIEnums:                        {Default: false, PreRelease: featuregate.Alpha},
-	CustomResourceValidationExpressions: {Default: false, PreRelease: featuregate.Alpha},
-	OpenAPIV3:                           {Default: false, PreRelease: featuregate.Alpha},
-	ServerSideFieldValidation:           {Default: false, PreRelease: featuregate.Alpha},
-=======
 	APIListChunking: {Default: true, PreRelease: featuregate.Beta},
 
 	APIPriorityAndFairness: {Default: true, PreRelease: featuregate.Beta},
@@ -367,5 +231,4 @@
 	StorageVersionHash: {Default: true, PreRelease: featuregate.Beta},
 
 	WatchBookmark: {Default: true, PreRelease: featuregate.GA, LockToDefault: true},
->>>>>>> e8d3e9b1
 }