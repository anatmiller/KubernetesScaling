/*
Copyright 2017 The Kubernetes Authors.

Licensed under the Apache License, Version 2.0 (the "License");
you may not use this file except in compliance with the License.
You may obtain a copy of the License at

    http://www.apache.org/licenses/LICENSE-2.0

Unless required by applicable law or agreed to in writing, software
distributed under the License is distributed on an "AS IS" BASIS,
WITHOUT WARRANTIES OR CONDITIONS OF ANY KIND, either express or implied.
See the License for the specific language governing permissions and
limitations under the License.
*/

package webhook

import (
	"context"
	"encoding/json"
	"errors"
	"fmt"
	"net"
	"net/url"
	"strconv"

	"k8s.io/apimachinery/pkg/runtime"
	"k8s.io/apimachinery/pkg/runtime/schema"
	"k8s.io/apimachinery/pkg/runtime/serializer"
	utilerrors "k8s.io/apimachinery/pkg/util/errors"
	"k8s.io/apiserver/pkg/util/x509metrics"
	"k8s.io/client-go/rest"
	"k8s.io/utils/lru"
)

const (
	defaultCacheSize = 200
)

// ClientConfig defines parameters required for creating a hook client.
type ClientConfig struct {
	Name     string
	URL      string
	CABundle []byte
	Service  *ClientConfigService
}

// ClientConfigService defines service discovery parameters of the webhook.
type ClientConfigService struct {
	Name      string
	Namespace string
	Path      string
	Port      int32
}

// ClientManager builds REST clients to talk to webhooks. It caches the clients
// to avoid duplicate creation.
type ClientManager struct {
	authInfoResolver     AuthenticationInfoResolver
	serviceResolver      ServiceResolver
	negotiatedSerializer runtime.NegotiatedSerializer
	cache                *lru.Cache
}

// NewClientManager creates a clientManager.
func NewClientManager(gvs []schema.GroupVersion, addToSchemaFuncs ...func(s *runtime.Scheme) error) (ClientManager, error) {
	cache := lru.New(defaultCacheSize)
	hookScheme := runtime.NewScheme()
	for _, addToSchemaFunc := range addToSchemaFuncs {
		if err := addToSchemaFunc(hookScheme); err != nil {
			return ClientManager{}, err
		}
	}
	return ClientManager{
		cache: cache,
		negotiatedSerializer: serializer.NegotiatedSerializerWrapper(runtime.SerializerInfo{
			Serializer: serializer.NewCodecFactory(hookScheme).LegacyCodec(gvs...),
		}),
	}, nil
}

// SetAuthenticationInfoResolverWrapper sets the
// AuthenticationInfoResolverWrapper.
func (cm *ClientManager) SetAuthenticationInfoResolverWrapper(wrapper AuthenticationInfoResolverWrapper) {
	if wrapper != nil {
		cm.authInfoResolver = wrapper(cm.authInfoResolver)
	}
}

// SetAuthenticationInfoResolver sets the AuthenticationInfoResolver.
func (cm *ClientManager) SetAuthenticationInfoResolver(resolver AuthenticationInfoResolver) {
	cm.authInfoResolver = resolver
}

// SetServiceResolver sets the ServiceResolver.
func (cm *ClientManager) SetServiceResolver(sr ServiceResolver) {
	if sr != nil {
		cm.serviceResolver = sr
	}
}

// Validate checks if ClientManager is properly set up.
func (cm *ClientManager) Validate() error {
	var errs []error
	if cm.negotiatedSerializer == nil {
		errs = append(errs, fmt.Errorf("the clientManager requires a negotiatedSerializer"))
	}
	if cm.serviceResolver == nil {
		errs = append(errs, fmt.Errorf("the clientManager requires a serviceResolver"))
	}
	if cm.authInfoResolver == nil {
		errs = append(errs, fmt.Errorf("the clientManager requires an authInfoResolver"))
	}
	return utilerrors.NewAggregate(errs)
}

// HookClient get a RESTClient from the cache, or constructs one based on the
// webhook configuration.
func (cm *ClientManager) HookClient(cc ClientConfig) (*rest.RESTClient, error) {
	ccWithNoName := cc
	ccWithNoName.Name = ""
	cacheKey, err := json.Marshal(ccWithNoName)
	if err != nil {
		return nil, err
	}
	if client, ok := cm.cache.Get(string(cacheKey)); ok {
		return client.(*rest.RESTClient), nil
	}

	complete := func(cfg *rest.Config) (*rest.RESTClient, error) {
		// Avoid client-side rate limiting talking to the webhook backend.
		// Rate limiting should happen when deciding how many requests to serve.
		cfg.QPS = -1

		// Combine CAData from the config with any existing CA bundle provided
		if len(cfg.TLSClientConfig.CAData) > 0 {
			cfg.TLSClientConfig.CAData = append(cfg.TLSClientConfig.CAData, '\n')
		}
		cfg.TLSClientConfig.CAData = append(cfg.TLSClientConfig.CAData, cc.CABundle...)

		// Use http/1.1 instead of http/2.
		// This is a workaround for http/2-enabled clients not load-balancing concurrent requests to multiple backends.
		// See http://issue.k8s.io/75791 for details.
		cfg.NextProtos = []string{"http/1.1"}

		cfg.ContentConfig.NegotiatedSerializer = cm.negotiatedSerializer
		cfg.ContentConfig.ContentType = runtime.ContentTypeJSON

		// Add a transport wrapper that allows detection of TLS connections to
<<<<<<< HEAD
		// servers without SAN extension in their serving certificates
		cfg.Wrap(x509metrics.NewMissingSANRoundTripperWrapperConstructor(x509MissingSANCounter))
=======
		// servers with serving certificates with deprecated characteristics
		cfg.Wrap(x509metrics.NewDeprecatedCertificateRoundTripperWrapperConstructor(
			x509MissingSANCounter,
			x509InsecureSHA1Counter,
		))
>>>>>>> e8d3e9b1

		client, err := rest.UnversionedRESTClientFor(cfg)
		if err == nil {
			cm.cache.Add(string(cacheKey), client)
		}
		return client, err
	}

	if cc.Service != nil {
		port := cc.Service.Port
		if port == 0 {
			// Default to port 443 if no service port is specified
			port = 443
		}

		restConfig, err := cm.authInfoResolver.ClientConfigForService(cc.Service.Name, cc.Service.Namespace, int(port))
		if err != nil {
			return nil, err
		}
		cfg := rest.CopyConfig(restConfig)
		serverName := cc.Service.Name + "." + cc.Service.Namespace + ".svc"

		host := net.JoinHostPort(serverName, strconv.Itoa(int(port)))
		cfg.Host = "https://" + host
		cfg.APIPath = cc.Service.Path
		// Set the server name if not already set
		if len(cfg.TLSClientConfig.ServerName) == 0 {
			cfg.TLSClientConfig.ServerName = serverName
		}

		delegateDialer := cfg.Dial
		if delegateDialer == nil {
			var d net.Dialer
			delegateDialer = d.DialContext
		}
		cfg.Dial = func(ctx context.Context, network, addr string) (net.Conn, error) {
			if addr == host {
				u, err := cm.serviceResolver.ResolveEndpoint(cc.Service.Namespace, cc.Service.Name, port)
				if err != nil {
					return nil, err
				}
				addr = u.Host
			}
			return delegateDialer(ctx, network, addr)
		}

		return complete(cfg)
	}

	if cc.URL == "" {
		return nil, &ErrCallingWebhook{WebhookName: cc.Name, Reason: errors.New("webhook configuration must have either service or URL")}
	}

	u, err := url.Parse(cc.URL)
	if err != nil {
		return nil, &ErrCallingWebhook{WebhookName: cc.Name, Reason: fmt.Errorf("Unparsable URL: %v", err)}
	}

	hostPort := u.Host
	if len(u.Port()) == 0 {
		// Default to port 443 if no port is specified
		hostPort = net.JoinHostPort(hostPort, "443")
	}

	restConfig, err := cm.authInfoResolver.ClientConfigFor(hostPort)
	if err != nil {
		return nil, err
	}

	cfg := rest.CopyConfig(restConfig)
	cfg.Host = u.Scheme + "://" + u.Host
	cfg.APIPath = u.Path

	return complete(cfg)
}<|MERGE_RESOLUTION|>--- conflicted
+++ resolved
@@ -148,16 +148,11 @@
 		cfg.ContentConfig.ContentType = runtime.ContentTypeJSON
 
 		// Add a transport wrapper that allows detection of TLS connections to
-<<<<<<< HEAD
-		// servers without SAN extension in their serving certificates
-		cfg.Wrap(x509metrics.NewMissingSANRoundTripperWrapperConstructor(x509MissingSANCounter))
-=======
 		// servers with serving certificates with deprecated characteristics
 		cfg.Wrap(x509metrics.NewDeprecatedCertificateRoundTripperWrapperConstructor(
 			x509MissingSANCounter,
 			x509InsecureSHA1Counter,
 		))
->>>>>>> e8d3e9b1
 
 		client, err := rest.UnversionedRESTClientFor(cfg)
 		if err == nil {
