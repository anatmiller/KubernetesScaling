/*
Copyright 2019 The Kubernetes Authors.

Licensed under the Apache License, Version 2.0 (the "License");
you may not use this file except in compliance with the License.
You may obtain a copy of the License at

    http://www.apache.org/licenses/LICENSE-2.0

Unless required by applicable law or agreed to in writing, software
distributed under the License is distributed on an "AS IS" BASIS,
WITHOUT WARRANTIES OR CONDITIONS OF ANY KIND, either express or implied.
See the License for the specific language governing permissions and
limitations under the License.
*/

package metrics

import (
	"context"
<<<<<<< HEAD
	"github.com/blang/semver"
=======

	"github.com/blang/semver/v4"
>>>>>>> e8d3e9b1
	"github.com/prometheus/client_golang/prometheus"
)

// DefBuckets is a wrapper for prometheus.DefBuckets
var DefBuckets = prometheus.DefBuckets

// LinearBuckets is a wrapper for prometheus.LinearBuckets.
func LinearBuckets(start, width float64, count int) []float64 {
	return prometheus.LinearBuckets(start, width, count)
}

// ExponentialBuckets is a wrapper for prometheus.ExponentialBuckets.
func ExponentialBuckets(start, factor float64, count int) []float64 {
	return prometheus.ExponentialBuckets(start, factor, count)
}

// Histogram is our internal representation for our wrapping struct around prometheus
// histograms. Summary implements both kubeCollector and ObserverMetric
type Histogram struct {
	ObserverMetric
	*HistogramOpts
	lazyMetric
	selfCollector
}

// NewHistogram returns an object which is Histogram-like. However, nothing
// will be measured until the histogram is registered somewhere.
func NewHistogram(opts *HistogramOpts) *Histogram {
	opts.StabilityLevel.setDefaults()

	h := &Histogram{
		HistogramOpts: opts,
		lazyMetric:    lazyMetric{},
	}
	h.setPrometheusHistogram(noopMetric{})
	h.lazyInit(h, BuildFQName(opts.Namespace, opts.Subsystem, opts.Name))
	return h
}

// setPrometheusHistogram sets the underlying KubeGauge object, i.e. the thing that does the measurement.
func (h *Histogram) setPrometheusHistogram(histogram prometheus.Histogram) {
	h.ObserverMetric = histogram
	h.initSelfCollection(histogram)
}

// DeprecatedVersion returns a pointer to the Version or nil
func (h *Histogram) DeprecatedVersion() *semver.Version {
	return parseSemver(h.HistogramOpts.DeprecatedVersion)
}

// initializeMetric invokes the actual prometheus.Histogram object instantiation
// and stores a reference to it
func (h *Histogram) initializeMetric() {
	h.HistogramOpts.annotateStabilityLevel()
	// this actually creates the underlying prometheus gauge.
	h.setPrometheusHistogram(prometheus.NewHistogram(h.HistogramOpts.toPromHistogramOpts()))
}

// initializeDeprecatedMetric invokes the actual prometheus.Histogram object instantiation
// but modifies the Help description prior to object instantiation.
func (h *Histogram) initializeDeprecatedMetric() {
	h.HistogramOpts.markDeprecated()
	h.initializeMetric()
}

// WithContext allows the normal Histogram metric to pass in context. The context is no-op now.
func (h *Histogram) WithContext(ctx context.Context) ObserverMetric {
	return h.ObserverMetric
}

// HistogramVec is the internal representation of our wrapping struct around prometheus
// histogramVecs.
type HistogramVec struct {
	*prometheus.HistogramVec
	*HistogramOpts
	lazyMetric
	originalLabels []string
}

// NewHistogramVec returns an object which satisfies kubeCollector and wraps the
// prometheus.HistogramVec object. However, the object returned will not measure
// anything unless the collector is first registered, since the metric is lazily instantiated,
// and only members extracted after
// registration will actually measure anything.

func NewHistogramVec(opts *HistogramOpts, labels []string) *HistogramVec {
	opts.StabilityLevel.setDefaults()

	fqName := BuildFQName(opts.Namespace, opts.Subsystem, opts.Name)
	allowListLock.RLock()
	if allowList, ok := labelValueAllowLists[fqName]; ok {
		opts.LabelValueAllowLists = allowList
	}
	allowListLock.RUnlock()

	v := &HistogramVec{
		HistogramVec:   noopHistogramVec,
		HistogramOpts:  opts,
		originalLabels: labels,
		lazyMetric:     lazyMetric{},
	}
	v.lazyInit(v, fqName)
	return v
}

// DeprecatedVersion returns a pointer to the Version or nil
func (v *HistogramVec) DeprecatedVersion() *semver.Version {
	return parseSemver(v.HistogramOpts.DeprecatedVersion)
}

func (v *HistogramVec) initializeMetric() {
	v.HistogramOpts.annotateStabilityLevel()
	v.HistogramVec = prometheus.NewHistogramVec(v.HistogramOpts.toPromHistogramOpts(), v.originalLabels)
}

func (v *HistogramVec) initializeDeprecatedMetric() {
	v.HistogramOpts.markDeprecated()
	v.initializeMetric()
}

// Default Prometheus Vec behavior is that member extraction results in creation of a new element
// if one with the unique label values is not found in the underlying stored metricMap.
// This means  that if this function is called but the underlying metric is not registered
// (which means it will never be exposed externally nor consumed), the metric will exist in memory
// for perpetuity (i.e. throughout application lifecycle).
//
// For reference: https://github.com/prometheus/client_golang/blob/v0.9.2/prometheus/histogram.go#L460-L470
//
// In contrast, the Vec behavior in this package is that member extraction before registration
// returns a permanent noop object.

// WithLabelValues returns the ObserverMetric for the given slice of label
// values (same order as the VariableLabels in Desc). If that combination of
// label values is accessed for the first time, a new ObserverMetric is created IFF the HistogramVec
// has been registered to a metrics registry.
func (v *HistogramVec) WithLabelValues(lvs ...string) ObserverMetric {
	if !v.IsCreated() {
		return noop
	}
	if v.LabelValueAllowLists != nil {
		v.LabelValueAllowLists.ConstrainToAllowedList(v.originalLabels, lvs)
	}
	return v.HistogramVec.WithLabelValues(lvs...)
}

// With returns the ObserverMetric for the given Labels map (the label names
// must match those of the VariableLabels in Desc). If that label map is
// accessed for the first time, a new ObserverMetric is created IFF the HistogramVec has
// been registered to a metrics registry.
func (v *HistogramVec) With(labels map[string]string) ObserverMetric {
	if !v.IsCreated() {
		return noop
	}
	if v.LabelValueAllowLists != nil {
		v.LabelValueAllowLists.ConstrainLabelMap(labels)
	}
	return v.HistogramVec.With(labels)
}

// Delete deletes the metric where the variable labels are the same as those
// passed in as labels. It returns true if a metric was deleted.
//
// It is not an error if the number and names of the Labels are inconsistent
// with those of the VariableLabels in Desc. However, such inconsistent Labels
// can never match an actual metric, so the method will always return false in
// that case.
func (v *HistogramVec) Delete(labels map[string]string) bool {
	if !v.IsCreated() {
		return false // since we haven't created the metric, we haven't deleted a metric with the passed in values
	}
	return v.HistogramVec.Delete(labels)
}

// Reset deletes all metrics in this vector.
func (v *HistogramVec) Reset() {
	if !v.IsCreated() {
		return
	}

	v.HistogramVec.Reset()
}

// WithContext returns wrapped HistogramVec with context
func (v *HistogramVec) WithContext(ctx context.Context) *HistogramVecWithContext {
	return &HistogramVecWithContext{
		ctx:          ctx,
<<<<<<< HEAD
		HistogramVec: *v,
=======
		HistogramVec: v,
>>>>>>> e8d3e9b1
	}
}

// HistogramVecWithContext is the wrapper of HistogramVec with context.
type HistogramVecWithContext struct {
<<<<<<< HEAD
	HistogramVec
=======
	*HistogramVec
>>>>>>> e8d3e9b1
	ctx context.Context
}

// WithLabelValues is the wrapper of HistogramVec.WithLabelValues.
func (vc *HistogramVecWithContext) WithLabelValues(lvs ...string) ObserverMetric {
	return vc.HistogramVec.WithLabelValues(lvs...)
}

// With is the wrapper of HistogramVec.With.
func (vc *HistogramVecWithContext) With(labels map[string]string) ObserverMetric {
	return vc.HistogramVec.With(labels)
}<|MERGE_RESOLUTION|>--- conflicted
+++ resolved
@@ -18,12 +18,8 @@
 
 import (
 	"context"
-<<<<<<< HEAD
-	"github.com/blang/semver"
-=======
 
 	"github.com/blang/semver/v4"
->>>>>>> e8d3e9b1
 	"github.com/prometheus/client_golang/prometheus"
 )
 
@@ -210,21 +206,13 @@
 func (v *HistogramVec) WithContext(ctx context.Context) *HistogramVecWithContext {
 	return &HistogramVecWithContext{
 		ctx:          ctx,
-<<<<<<< HEAD
-		HistogramVec: *v,
-=======
 		HistogramVec: v,
->>>>>>> e8d3e9b1
 	}
 }
 
 // HistogramVecWithContext is the wrapper of HistogramVec with context.
 type HistogramVecWithContext struct {
-<<<<<<< HEAD
-	HistogramVec
-=======
 	*HistogramVec
->>>>>>> e8d3e9b1
 	ctx context.Context
 }
 
