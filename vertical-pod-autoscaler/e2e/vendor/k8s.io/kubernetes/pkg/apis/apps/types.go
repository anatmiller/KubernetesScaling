/*
Copyright 2016 The Kubernetes Authors.

Licensed under the Apache License, Version 2.0 (the "License");
you may not use this file except in compliance with the License.
You may obtain a copy of the License at

    http://www.apache.org/licenses/LICENSE-2.0

Unless required by applicable law or agreed to in writing, software
distributed under the License is distributed on an "AS IS" BASIS,
WITHOUT WARRANTIES OR CONDITIONS OF ANY KIND, either express or implied.
See the License for the specific language governing permissions and
limitations under the License.
*/

package apps

import (
	metav1 "k8s.io/apimachinery/pkg/apis/meta/v1"
	"k8s.io/apimachinery/pkg/runtime"
	"k8s.io/apimachinery/pkg/util/intstr"
	api "k8s.io/kubernetes/pkg/apis/core"
)

// +k8s:deepcopy-gen:interfaces=k8s.io/apimachinery/pkg/runtime.Object

// StatefulSet represents a set of pods with consistent identities.
// Identities are defined as:
//   - Network: A single stable DNS and hostname.
//   - Storage: As many VolumeClaims as requested.
//
// The StatefulSet guarantees that a given network identity will always
// map to the same storage identity.
type StatefulSet struct {
	metav1.TypeMeta
	// +optional
	metav1.ObjectMeta

	// Spec defines the desired identities of pods in this set.
	// +optional
	Spec StatefulSetSpec

	// Status is the current status of Pods in this StatefulSet. This data
	// may be out of date by some window of time.
	// +optional
	Status StatefulSetStatus
}

// PodManagementPolicyType defines the policy for creating pods under a stateful set.
type PodManagementPolicyType string

const (
	// OrderedReadyPodManagement will create pods in strictly increasing order on
	// scale up and strictly decreasing order on scale down, progressing only when
	// the previous pod is ready or terminated. At most one pod will be changed
	// at any time.
	OrderedReadyPodManagement PodManagementPolicyType = "OrderedReady"
	// ParallelPodManagement will create and delete pods as soon as the stateful set
	// replica count is changed, and will not wait for pods to be ready or complete
	// termination.
	ParallelPodManagement PodManagementPolicyType = "Parallel"
)

// StatefulSetUpdateStrategy indicates the strategy that the StatefulSet
// controller will use to perform updates. It includes any additional parameters
// necessary to perform the update for the indicated strategy.
type StatefulSetUpdateStrategy struct {
	// Type indicates the type of the StatefulSetUpdateStrategy.
	Type StatefulSetUpdateStrategyType
	// RollingUpdate is used to communicate parameters when Type is RollingUpdateStatefulSetStrategyType.
	RollingUpdate *RollingUpdateStatefulSetStrategy
}

// StatefulSetUpdateStrategyType is a string enumeration type that enumerates
// all possible update strategies for the StatefulSet controller.
type StatefulSetUpdateStrategyType string

const (
	// RollingUpdateStatefulSetStrategyType indicates that update will be
	// applied to all Pods in the StatefulSet with respect to the StatefulSet
	// ordering constraints. When a scale operation is performed with this
	// strategy, new Pods will be created from the specification version indicated
	// by the StatefulSet's updateRevision.
	RollingUpdateStatefulSetStrategyType StatefulSetUpdateStrategyType = "RollingUpdate"
	// OnDeleteStatefulSetStrategyType triggers the legacy behavior. Version
	// tracking and ordered rolling restarts are disabled. Pods are recreated
	// from the StatefulSetSpec when they are manually deleted. When a scale
	// operation is performed with this strategy,specification version indicated
	// by the StatefulSet's currentRevision.
	OnDeleteStatefulSetStrategyType StatefulSetUpdateStrategyType = "OnDelete"
)

// RollingUpdateStatefulSetStrategy is used to communicate parameter for RollingUpdateStatefulSetStrategyType.
type RollingUpdateStatefulSetStrategy struct {
	// Partition indicates the ordinal at which the StatefulSet should be partitioned
	// for updates. During a rolling update, all pods from ordinal Replicas-1 to
	// Partition are updated. All pods from ordinal Partition-1 to 0 remain untouched.
	// This is helpful in being able to do a canary based deployment. The default value is 0.
	Partition int32
	// The maximum number of pods that can be unavailable during the update.
	// Value can be an absolute number (ex: 5) or a percentage of desired pods (ex: 10%).
	// Absolute number is calculated from percentage by rounding up. This can not be 0.
	// Defaults to 1. This field is alpha-level and is only honored by servers that enable the
	// MaxUnavailableStatefulSet feature. The field applies to all pods in the range 0 to
	// Replicas-1. That means if there is any unavailable pod in the range 0 to Replicas-1, it
	// will be counted towards MaxUnavailable.
	// +optional
	MaxUnavailable *intstr.IntOrString
}

// PersistentVolumeClaimRetentionPolicyType is a string enumeration of the policies that will determine
// when volumes from the VolumeClaimTemplates will be deleted when the controlling StatefulSet is
// deleted or scaled down.
type PersistentVolumeClaimRetentionPolicyType string

const (
	// RetainPersistentVolumeClaimRetentionPolicyType is the default
	// PersistentVolumeClaimRetentionPolicy and specifies that
	// PersistentVolumeClaims associated with StatefulSet VolumeClaimTemplates
	// will not be deleted.
	RetainPersistentVolumeClaimRetentionPolicyType PersistentVolumeClaimRetentionPolicyType = "Retain"
	// DeletePersistentVolumeClaimRetentionPolicyType specifies that
	// PersistentVolumeClaims associated with StatefulSet VolumeClaimTemplates
	// will be deleted in the scenario specified in
	// StatefulSetPersistentVolumeClaimPolicy.
	DeletePersistentVolumeClaimRetentionPolicyType PersistentVolumeClaimRetentionPolicyType = "Delete"
)

// StatefulSetPersistentVolumeClaimRetentionPolicy describes the policy used for PVCs
// created from the StatefulSet VolumeClaimTemplates.
type StatefulSetPersistentVolumeClaimRetentionPolicy struct {
	// WhenDeleted specifies what happens to PVCs created from StatefulSet
	// VolumeClaimTemplates when the StatefulSet is deleted. The default policy
	// of `Retain` causes PVCs to not be affected by StatefulSet deletion. The
	// `Delete` policy causes those PVCs to be deleted.
	WhenDeleted PersistentVolumeClaimRetentionPolicyType
	// WhenScaled specifies what happens to PVCs created from StatefulSet
	// VolumeClaimTemplates when the StatefulSet is scaled down. The default
	// policy of `Retain` causes PVCs to not be affected by a scaledown. The
	// `Delete` policy causes the associated PVCs for any excess pods above
	// the replica count to be deleted.
	WhenScaled PersistentVolumeClaimRetentionPolicyType
}

// PersistentVolumeClaimRetentionPolicyType is a string enumeration of the policies that will determine
// when volumes from the VolumeClaimTemplates will be deleted when the controlling StatefulSet is
// deleted or scaled down.
type PersistentVolumeClaimRetentionPolicyType string

const (
	// RetainPersistentVolumeClaimRetentionPolicyType is the default
	// PersistentVolumeClaimRetentionPolicy and specifies that
	// PersistentVolumeClaims associated with StatefulSet VolumeClaimTemplates
	// will not be deleted.
	RetainPersistentVolumeClaimRetentionPolicyType PersistentVolumeClaimRetentionPolicyType = "Retain"
	// DeletePersistentVolumeClaimRetentionPolicyType specifies that
	// PersistentVolumeClaims associated with StatefulSet VolumeClaimTemplates
	// will be deleted in the scenario specified in
	// StatefulSetPersistentVolumeClaimPolicy.
	DeletePersistentVolumeClaimRetentionPolicyType PersistentVolumeClaimRetentionPolicyType = "Delete"
)

// StatefulSetPersistentVolumeClaimRetentionPolicy describes the policy used for PVCs
// created from the StatefulSet VolumeClaimTemplates.
type StatefulSetPersistentVolumeClaimRetentionPolicy struct {
	// WhenDeleted specifies what happens to PVCs created from StatefulSet
	// VolumeClaimTemplates when the StatefulSet is deleted. The default policy
	// of `Retain` causes PVCs to not be affected by StatefulSet deletion. The
	// `Delete` policy causes those PVCs to be deleted.
	WhenDeleted PersistentVolumeClaimRetentionPolicyType
	// WhenScaled specifies what happens to PVCs created from StatefulSet
	// VolumeClaimTemplates when the StatefulSet is scaled down. The default
	// policy of `Retain` causes PVCs to not be affected by a scaledown. The
	// `Delete` policy causes the associated PVCs for any excess pods above
	// the replica count to be deleted.
	WhenScaled PersistentVolumeClaimRetentionPolicyType
}

// A StatefulSetSpec is the specification of a StatefulSet.
type StatefulSetSpec struct {
	// Replicas is the desired number of replicas of the given Template.
	// These are replicas in the sense that they are instantiations of the
	// same Template, but individual replicas also have a consistent identity.
	// If unspecified, defaults to 1.
	// TODO: Consider a rename of this field.
	// +optional
	Replicas int32

	// Selector is a label query over pods that should match the replica count.
	// If empty, defaulted to labels on the pod template.
	// More info: https://kubernetes.io/docs/concepts/overview/working-with-objects/labels/#label-selectors
	// +optional
	Selector *metav1.LabelSelector

	// Template is the object that describes the pod that will be created if
	// insufficient replicas are detected. Each pod stamped out by the StatefulSet
	// will fulfill this Template, but have a unique identity from the rest
	// of the StatefulSet.
	Template api.PodTemplateSpec

	// VolumeClaimTemplates is a list of claims that pods are allowed to reference.
	// The StatefulSet controller is responsible for mapping network identities to
	// claims in a way that maintains the identity of a pod. Every claim in
	// this list must have at least one matching (by name) volumeMount in one
	// container in the template. A claim in this list takes precedence over
	// any volumes in the template, with the same name.
	// TODO: Define the behavior if a claim already exists with the same name.
	// +optional
	VolumeClaimTemplates []api.PersistentVolumeClaim

	// ServiceName is the name of the service that governs this StatefulSet.
	// This service must exist before the StatefulSet, and is responsible for
	// the network identity of the set. Pods get DNS/hostnames that follow the
	// pattern: pod-specific-string.serviceName.default.svc.cluster.local
	// where "pod-specific-string" is managed by the StatefulSet controller.
	ServiceName string

	// PodManagementPolicy controls how pods are created during initial scale up,
	// when replacing pods on nodes, or when scaling down. The default policy is
	// `OrderedReady`, where pods are created in increasing order (pod-0, then
	// pod-1, etc) and the controller will wait until each pod is ready before
	// continuing. When scaling down, the pods are removed in the opposite order.
	// The alternative policy is `Parallel` which will create pods in parallel
	// to match the desired scale without waiting, and on scale down will delete
	// all pods at once.
	// +optional
	PodManagementPolicy PodManagementPolicyType

	// updateStrategy indicates the StatefulSetUpdateStrategy that will be
	// employed to update Pods in the StatefulSet when a revision is made to
	// Template.
	UpdateStrategy StatefulSetUpdateStrategy

	// revisionHistoryLimit is the maximum number of revisions that will
	// be maintained in the StatefulSet's revision history. The revision history
	// consists of all revisions not represented by a currently applied
	// StatefulSetSpec version. The default value is 10.
	RevisionHistoryLimit *int32

	// Minimum number of seconds for which a newly created pod should be ready
	// without any of its container crashing for it to be considered available.
	// Defaults to 0 (pod will be considered available as soon as it is ready)
<<<<<<< HEAD
	// This is an alpha field and requires enabling StatefulSetMinReadySeconds feature gate.
=======
>>>>>>> e8d3e9b1
	// +optional
	MinReadySeconds int32

	// PersistentVolumeClaimRetentionPolicy describes the policy used for PVCs created from
	// the StatefulSet VolumeClaimTemplates. This requires the
	// StatefulSetAutoDeletePVC feature gate to be enabled, which is alpha.
	// +optional
	PersistentVolumeClaimRetentionPolicy *StatefulSetPersistentVolumeClaimRetentionPolicy
}

// StatefulSetStatus represents the current state of a StatefulSet.
type StatefulSetStatus struct {
	// observedGeneration is the most recent generation observed for this StatefulSet. It corresponds to the
	// StatefulSet's generation, which is updated on mutation by the API Server.
	// +optional
	ObservedGeneration *int64

	// replicas is the number of Pods created by the StatefulSet controller.
	Replicas int32

	// readyReplicas is the number of Pods created by the StatefulSet controller that have a Ready Condition.
	ReadyReplicas int32

	// currentReplicas is the number of Pods created by the StatefulSet controller from the StatefulSet version
	// indicated by currentRevision.
	CurrentReplicas int32

	// updatedReplicas is the number of Pods created by the StatefulSet controller from the StatefulSet version
	// indicated by updateRevision.
	UpdatedReplicas int32

	// currentRevision, if not empty, indicates the version of the StatefulSet used to generate Pods in the
	// sequence [0,currentReplicas).
	CurrentRevision string

	// updateRevision, if not empty, indicates the version of the StatefulSet used to generate Pods in the sequence
	// [replicas-updatedReplicas,replicas)
	UpdateRevision string

	// collisionCount is the count of hash collisions for the StatefulSet. The StatefulSet controller
	// uses this field as a collision avoidance mechanism when it needs to create the name for the
	// newest ControllerRevision.
	// +optional
	CollisionCount *int32

	// Represents the latest available observations of a statefulset's current state.
	Conditions []StatefulSetCondition

	// Total number of available pods (ready for at least minReadySeconds) targeted by this statefulset.
<<<<<<< HEAD
	// This is a beta field and requires enabling StatefulSetMinReadySeconds feature gate.
=======
	// +optional
>>>>>>> e8d3e9b1
	AvailableReplicas int32
}

// StatefulSetConditionType describes the condition types of StatefulSets.
type StatefulSetConditionType string

// TODO: Add valid condition types for Statefulsets.

// StatefulSetCondition describes the state of a statefulset at a certain point.
type StatefulSetCondition struct {
	// Type of statefulset condition.
	Type StatefulSetConditionType
	// Status of the condition, one of True, False, Unknown.
	Status api.ConditionStatus
	// The last time this condition was updated.
	LastTransitionTime metav1.Time
	// The reason for the condition's last transition.
	Reason string
	// A human readable message indicating details about the transition.
	Message string
}

// +k8s:deepcopy-gen:interfaces=k8s.io/apimachinery/pkg/runtime.Object

// StatefulSetList is a collection of StatefulSets.
type StatefulSetList struct {
	metav1.TypeMeta
	// +optional
	metav1.ListMeta
	Items []StatefulSet
}

// +k8s:deepcopy-gen:interfaces=k8s.io/apimachinery/pkg/runtime.Object

// ControllerRevision implements an immutable snapshot of state data. Clients
// are responsible for serializing and deserializing the objects that contain
// their internal state.
// Once a ControllerRevision has been successfully created, it can not be updated.
// The API Server will fail validation of all requests that attempt to mutate
// the Data field. ControllerRevisions may, however, be deleted.
type ControllerRevision struct {
	metav1.TypeMeta
	// Standard object's metadata.
	// More info: https://git.k8s.io/community/contributors/devel/sig-architecture/api-conventions.md#metadata
	// +optional
	metav1.ObjectMeta

	// Data is the Object representing the state.
	Data runtime.Object

	// Revision indicates the revision of the state represented by Data.
	Revision int64
}

// +k8s:deepcopy-gen:interfaces=k8s.io/apimachinery/pkg/runtime.Object

// ControllerRevisionList is a resource containing a list of ControllerRevision objects.
type ControllerRevisionList struct {
	metav1.TypeMeta
	// +optional
	metav1.ListMeta

	// Items is the list of ControllerRevision objects.
	Items []ControllerRevision
}

// +k8s:deepcopy-gen:interfaces=k8s.io/apimachinery/pkg/runtime.Object

// Deployment provides declarative updates for Pods and ReplicaSets.
type Deployment struct {
	metav1.TypeMeta
	// +optional
	metav1.ObjectMeta

	// Specification of the desired behavior of the Deployment.
	// +optional
	Spec DeploymentSpec

	// Most recently observed status of the Deployment.
	// +optional
	Status DeploymentStatus
}

// DeploymentSpec specifies the state of a Deployment.
type DeploymentSpec struct {
	// Number of desired pods. This is a pointer to distinguish between explicit
	// zero and not specified. Defaults to 1.
	// +optional
	Replicas int32

	// Label selector for pods. Existing ReplicaSets whose pods are
	// selected by this will be the ones affected by this deployment.
	// +optional
	Selector *metav1.LabelSelector

	// Template describes the pods that will be created.
	Template api.PodTemplateSpec

	// The deployment strategy to use to replace existing pods with new ones.
	// +optional
	Strategy DeploymentStrategy

	// Minimum number of seconds for which a newly created pod should be ready
	// without any of its container crashing, for it to be considered available.
	// Defaults to 0 (pod will be considered available as soon as it is ready)
	// +optional
	MinReadySeconds int32

	// The number of old ReplicaSets to retain to allow rollback.
	// This is a pointer to distinguish between explicit zero and not specified.
	// This is set to the max value of int32 (i.e. 2147483647) by default, which means
	// "retaining all old ReplicaSets".
	// +optional
	RevisionHistoryLimit *int32

	// Indicates that the deployment is paused and will not be processed by the
	// deployment controller.
	// +optional
	Paused bool

	// DEPRECATED.
	// The config this deployment is rolling back to. Will be cleared after rollback is done.
	// +optional
	RollbackTo *RollbackConfig

	// The maximum time in seconds for a deployment to make progress before it
	// is considered to be failed. The deployment controller will continue to
	// process failed deployments and a condition with a ProgressDeadlineExceeded
	// reason will be surfaced in the deployment status. Note that progress will
	// not be estimated during the time a deployment is paused. This is set to
	// the max value of int32 (i.e. 2147483647) by default, which means "no deadline".
	// +optional
	ProgressDeadlineSeconds *int32
}

// +k8s:deepcopy-gen:interfaces=k8s.io/apimachinery/pkg/runtime.Object

// DeploymentRollback stores the information required to rollback a deployment.
// DEPRECATED.
type DeploymentRollback struct {
	metav1.TypeMeta
	// Required: This must match the Name of a deployment.
	Name string
	// The annotations to be updated to a deployment
	// +optional
	UpdatedAnnotations map[string]string
	// The config of this deployment rollback.
	RollbackTo RollbackConfig
}

// RollbackConfig specifies the state of a revision to roll back to.
// DEPRECATED.
type RollbackConfig struct {
	// The revision to rollback to. If set to 0, rollback to the last revision.
	// +optional
	Revision int64
}

const (
	// DefaultDeploymentUniqueLabelKey is the default key of the selector that is added
	// to existing RCs (and label key that is added to its pods) to prevent the existing RCs
	// to select new pods (and old pods being select by new RC).
	DefaultDeploymentUniqueLabelKey string = "pod-template-hash"
)

// DeploymentStrategy stores information about the strategy and rolling-update
// behavior of a deployment.
type DeploymentStrategy struct {
	// Type of deployment. Can be "Recreate" or "RollingUpdate". Default is RollingUpdate.
	// +optional
	Type DeploymentStrategyType

	// Rolling update config params. Present only if DeploymentStrategyType =
	// RollingUpdate.
	//---
	// TODO: Update this to follow our convention for oneOf, whatever we decide it
	// to be.
	// +optional
	RollingUpdate *RollingUpdateDeployment
}

// DeploymentStrategyType defines strategies with a deployment.
type DeploymentStrategyType string

const (
	// RecreateDeploymentStrategyType - kill all existing pods before creating new ones.
	RecreateDeploymentStrategyType DeploymentStrategyType = "Recreate"

	// RollingUpdateDeploymentStrategyType - Replace the old RCs by new one using rolling update i.e gradually scale down the old RCs and scale up the new one.
	RollingUpdateDeploymentStrategyType DeploymentStrategyType = "RollingUpdate"
)

// RollingUpdateDeployment is the spec to control the desired behavior of rolling update.
type RollingUpdateDeployment struct {
	// The maximum number of pods that can be unavailable during the update.
	// Value can be an absolute number (ex: 5) or a percentage of total pods at the start of update (ex: 10%).
	// Absolute number is calculated from percentage by rounding down.
	// This can not be 0 if MaxSurge is 0.
	// By default, a fixed value of 1 is used.
	// Example: when this is set to 30%, the old RC can be scaled down by 30%
	// immediately when the rolling update starts. Once new pods are ready, old RC
	// can be scaled down further, followed by scaling up the new RC, ensuring
	// that at least 70% of original number of pods are available at all times
	// during the update.
	// +optional
	MaxUnavailable intstr.IntOrString

	// The maximum number of pods that can be scheduled above the original number of
	// pods.
	// Value can be an absolute number (ex: 5) or a percentage of total pods at
	// the start of the update (ex: 10%). This can not be 0 if MaxUnavailable is 0.
	// Absolute number is calculated from percentage by rounding up.
	// By default, a value of 1 is used.
	// Example: when this is set to 30%, the new RC can be scaled up by 30%
	// immediately when the rolling update starts. Once old pods have been killed,
	// new RC can be scaled up further, ensuring that total number of pods running
	// at any time during the update is at most 130% of original pods.
	// +optional
	MaxSurge intstr.IntOrString
}

// DeploymentStatus holds information about the observed status of a deployment.
type DeploymentStatus struct {
	// The generation observed by the deployment controller.
	// +optional
	ObservedGeneration int64

	// Total number of non-terminated pods targeted by this deployment (their labels match the selector).
	// +optional
	Replicas int32

	// Total number of non-terminated pods targeted by this deployment that have the desired template spec.
	// +optional
	UpdatedReplicas int32

	// Total number of ready pods targeted by this deployment.
	// +optional
	ReadyReplicas int32

	// Total number of available pods (ready for at least minReadySeconds) targeted by this deployment.
	// +optional
	AvailableReplicas int32

	// Total number of unavailable pods targeted by this deployment. This is the total number of
	// pods that are still required for the deployment to have 100% available capacity. They may
	// either be pods that are running but not yet available or pods that still have not been created.
	// +optional
	UnavailableReplicas int32

	// Represents the latest available observations of a deployment's current state.
	Conditions []DeploymentCondition

	// Count of hash collisions for the Deployment. The Deployment controller uses this
	// field as a collision avoidance mechanism when it needs to create the name for the
	// newest ReplicaSet.
	// +optional
	CollisionCount *int32
}

// DeploymentConditionType defines conditions of a deployment.
type DeploymentConditionType string

// These are valid conditions of a deployment.
const (
	// Available means the deployment is available, ie. at least the minimum available
	// replicas required are up and running for at least minReadySeconds.
	DeploymentAvailable DeploymentConditionType = "Available"
	// Progressing means the deployment is progressing. Progress for a deployment is
	// considered when a new replica set is created or adopted, and when new pods scale
	// up or old pods scale down. Progress is not estimated for paused deployments or
	// when progressDeadlineSeconds is not specified.
	DeploymentProgressing DeploymentConditionType = "Progressing"
	// ReplicaFailure is added in a deployment when one of its pods fails to be created
	// or deleted.
	DeploymentReplicaFailure DeploymentConditionType = "ReplicaFailure"
)

// DeploymentCondition describes the state of a deployment at a certain point.
type DeploymentCondition struct {
	// Type of deployment condition.
	Type DeploymentConditionType
	// Status of the condition, one of True, False, Unknown.
	Status api.ConditionStatus
	// The last time this condition was updated.
	LastUpdateTime metav1.Time
	// Last time the condition transitioned from one status to another.
	LastTransitionTime metav1.Time
	// The reason for the condition's last transition.
	Reason string
	// A human readable message indicating details about the transition.
	Message string
}

// +k8s:deepcopy-gen:interfaces=k8s.io/apimachinery/pkg/runtime.Object

// DeploymentList defines multiple deployments.
type DeploymentList struct {
	metav1.TypeMeta
	// +optional
	metav1.ListMeta

	// Items is the list of deployments.
	Items []Deployment
}

// DaemonSetUpdateStrategy defines a strategy to update a daemon set.
type DaemonSetUpdateStrategy struct {
	// Type of daemon set update. Can be "RollingUpdate" or "OnDelete".
	// +optional
	Type DaemonSetUpdateStrategyType

	// Rolling update config params. Present only if type = "RollingUpdate".
	//---
	// TODO: Update this to follow our convention for oneOf, whatever we decide it
	// to be. Same as Deployment `strategy.rollingUpdate`.
	// See https://github.com/kubernetes/kubernetes/issues/35345
	// +optional
	RollingUpdate *RollingUpdateDaemonSet
}

// DaemonSetUpdateStrategyType is a strategy according to which a daemon set
// gets updated.
type DaemonSetUpdateStrategyType string

const (
	// RollingUpdateDaemonSetStrategyType - Replace the old daemons by new ones using rolling update i.e replace them on each node one after the other.
	RollingUpdateDaemonSetStrategyType DaemonSetUpdateStrategyType = "RollingUpdate"

	// OnDeleteDaemonSetStrategyType - Replace the old daemons only when it's killed
	OnDeleteDaemonSetStrategyType DaemonSetUpdateStrategyType = "OnDelete"
)

// RollingUpdateDaemonSet is the spec to control the desired behavior of daemon set rolling update.
type RollingUpdateDaemonSet struct {
	// The maximum number of DaemonSet pods that can be unavailable during the
	// update. Value can be an absolute number (ex: 5) or a percentage of total
	// number of DaemonSet pods at the start of the update (ex: 10%). Absolute
	// number is calculated from percentage by rounding up.
	// This cannot be 0 if MaxSurge is 0
	// Default value is 1.
	// Example: when this is set to 30%, at most 30% of the total number of nodes
	// that should be running the daemon pod (i.e. status.desiredNumberScheduled)
	// can have their pods stopped for an update at any given time. The update
	// starts by stopping at most 30% of those DaemonSet pods and then brings
	// up new DaemonSet pods in their place. Once the new pods are available,
	// it then proceeds onto other DaemonSet pods, thus ensuring that at least
	// 70% of original number of DaemonSet pods are available at all times during
	// the update.
	// +optional
	MaxUnavailable intstr.IntOrString

	// The maximum number of nodes with an existing available DaemonSet pod that
	// can have an updated DaemonSet pod during during an update.
	// Value can be an absolute number (ex: 5) or a percentage of desired pods (ex: 10%).
	// This can not be 0 if MaxUnavailable is 0.
	// Absolute number is calculated from percentage by rounding up to a minimum of 1.
	// Default value is 0.
	// Example: when this is set to 30%, at most 30% of the total number of nodes
	// that should be running the daemon pod (i.e. status.desiredNumberScheduled)
	// can have their a new pod created before the old pod is marked as deleted.
	// The update starts by launching new pods on 30% of nodes. Once an updated
	// pod is available (Ready for at least minReadySeconds) the old DaemonSet pod
	// on that node is marked deleted. If the old pod becomes unavailable for any
	// reason (Ready transitions to false, is evicted, or is drained) an updated
	// pod is immediately created on that node without considering surge limits.
	// Allowing surge implies the possibility that the resources consumed by the
	// daemonset on any given node can double if the readiness check fails, and
	// so resource intensive daemonsets should take into account that they may
	// cause evictions during disruption.
<<<<<<< HEAD
	// This is beta field and enabled/disabled by DaemonSetUpdateSurge feature gate.
=======
>>>>>>> e8d3e9b1
	// +optional
	MaxSurge intstr.IntOrString
}

// DaemonSetSpec is the specification of a daemon set.
type DaemonSetSpec struct {
	// A label query over pods that are managed by the daemon set.
	// Must match in order to be controlled.
	// If empty, defaulted to labels on Pod template.
	// More info: https://kubernetes.io/docs/concepts/overview/working-with-objects/labels/#label-selectors
	// +optional
	Selector *metav1.LabelSelector

	// An object that describes the pod that will be created.
	// The DaemonSet will create exactly one copy of this pod on every node
	// that matches the template's node selector (or on every node if no node
	// selector is specified).
	// More info: https://kubernetes.io/docs/concepts/workloads/controllers/replicationcontroller#pod-template
	Template api.PodTemplateSpec

	// An update strategy to replace existing DaemonSet pods with new pods.
	// +optional
	UpdateStrategy DaemonSetUpdateStrategy

	// The minimum number of seconds for which a newly created DaemonSet pod should
	// be ready without any of its container crashing, for it to be considered
	// available. Defaults to 0 (pod will be considered available as soon as it
	// is ready).
	// +optional
	MinReadySeconds int32

	// DEPRECATED.
	// A sequence number representing a specific generation of the template.
	// Populated by the system. It can be set only during the creation.
	// +optional
	TemplateGeneration int64

	// The number of old history to retain to allow rollback.
	// This is a pointer to distinguish between explicit zero and not specified.
	// Defaults to 10.
	// +optional
	RevisionHistoryLimit *int32
}

// DaemonSetStatus represents the current status of a daemon set.
type DaemonSetStatus struct {
	// The number of nodes that are running at least 1
	// daemon pod and are supposed to run the daemon pod.
	CurrentNumberScheduled int32

	// The number of nodes that are running the daemon pod, but are
	// not supposed to run the daemon pod.
	NumberMisscheduled int32

	// The total number of nodes that should be running the daemon
	// pod (including nodes correctly running the daemon pod).
	DesiredNumberScheduled int32

	// The number of nodes that should be running the daemon pod and have one
	// or more of the daemon pod running and ready.
	NumberReady int32

	// The most recent generation observed by the daemon set controller.
	// +optional
	ObservedGeneration int64

	// The total number of nodes that are running updated daemon pod
	// +optional
	UpdatedNumberScheduled int32

	// The number of nodes that should be running the
	// daemon pod and have one or more of the daemon pod running and
	// available (ready for at least spec.minReadySeconds)
	// +optional
	NumberAvailable int32

	// The number of nodes that should be running the
	// daemon pod and have none of the daemon pod running and available
	// (ready for at least spec.minReadySeconds)
	// +optional
	NumberUnavailable int32

	// Count of hash collisions for the DaemonSet. The DaemonSet controller
	// uses this field as a collision avoidance mechanism when it needs to
	// create the name for the newest ControllerRevision.
	// +optional
	CollisionCount *int32

	// Represents the latest available observations of a DaemonSet's current state.
	Conditions []DaemonSetCondition
}

// DaemonSetConditionType defines a daemon set condition.
type DaemonSetConditionType string

// TODO: Add valid condition types of a DaemonSet.

// DaemonSetCondition describes the state of a DaemonSet at a certain point.
type DaemonSetCondition struct {
	// Type of DaemonSet condition.
	Type DaemonSetConditionType
	// Status of the condition, one of True, False, Unknown.
	Status api.ConditionStatus
	// Last time the condition transitioned from one status to another.
	LastTransitionTime metav1.Time
	// The reason for the condition's last transition.
	Reason string
	// A human readable message indicating details about the transition.
	Message string
}

// +k8s:deepcopy-gen:interfaces=k8s.io/apimachinery/pkg/runtime.Object

// DaemonSet represents the configuration of a daemon set.
type DaemonSet struct {
	metav1.TypeMeta
	// Standard object's metadata.
	// More info: https://git.k8s.io/community/contributors/devel/sig-architecture/api-conventions.md#metadata
	// +optional
	metav1.ObjectMeta

	// The desired behavior of this daemon set.
	// More info: https://git.k8s.io/community/contributors/devel/sig-architecture/api-conventions.md#spec-and-status
	// +optional
	Spec DaemonSetSpec

	// The current status of this daemon set. This data may be
	// out of date by some window of time.
	// Populated by the system.
	// Read-only.
	// More info: https://git.k8s.io/community/contributors/devel/sig-architecture/api-conventions.md#spec-and-status
	// +optional
	Status DaemonSetStatus
}

const (
	// DaemonSetTemplateGenerationKey is the key of the labels that is added
	// to daemon set pods to distinguish between old and new pod templates
	// during DaemonSet template update.
	// DEPRECATED: DefaultDaemonSetUniqueLabelKey is used instead.
	DaemonSetTemplateGenerationKey string = "pod-template-generation"
)

// +k8s:deepcopy-gen:interfaces=k8s.io/apimachinery/pkg/runtime.Object

// DaemonSetList is a collection of daemon sets.
type DaemonSetList struct {
	metav1.TypeMeta
	// Standard list metadata.
	// More info: https://git.k8s.io/community/contributors/devel/sig-architecture/api-conventions.md#metadata
	// +optional
	metav1.ListMeta

	// A list of daemon sets.
	Items []DaemonSet
}

// +k8s:deepcopy-gen:interfaces=k8s.io/apimachinery/pkg/runtime.Object

// ReplicaSet ensures that a specified number of pod replicas are running at any given time.
type ReplicaSet struct {
	metav1.TypeMeta
	// +optional
	metav1.ObjectMeta

	// Spec defines the desired behavior of this ReplicaSet.
	// +optional
	Spec ReplicaSetSpec

	// Status is the current status of this ReplicaSet. This data may be
	// out of date by some window of time.
	// +optional
	Status ReplicaSetStatus
}

// +k8s:deepcopy-gen:interfaces=k8s.io/apimachinery/pkg/runtime.Object

// ReplicaSetList is a collection of ReplicaSets.
type ReplicaSetList struct {
	metav1.TypeMeta
	// +optional
	metav1.ListMeta

	Items []ReplicaSet
}

// ReplicaSetSpec is the specification of a ReplicaSet.
// As the internal representation of a ReplicaSet, it must have
// a Template set.
type ReplicaSetSpec struct {
	// Replicas is the number of desired replicas.
	Replicas int32

	// Minimum number of seconds for which a newly created pod should be ready
	// without any of its container crashing, for it to be considered available.
	// Defaults to 0 (pod will be considered available as soon as it is ready)
	// +optional
	MinReadySeconds int32

	// Selector is a label query over pods that should match the replica count.
	// Must match in order to be controlled.
	// If empty, defaulted to labels on pod template.
	// More info: https://kubernetes.io/docs/concepts/overview/working-with-objects/labels/#label-selectors
	// +optional
	Selector *metav1.LabelSelector

	// Template is the object that describes the pod that will be created if
	// insufficient replicas are detected.
	// +optional
	Template api.PodTemplateSpec
}

// ReplicaSetStatus represents the current status of a ReplicaSet.
type ReplicaSetStatus struct {
	// Replicas is the number of actual replicas.
	Replicas int32

	// The number of pods that have labels matching the labels of the pod template of the replicaset.
	// +optional
	FullyLabeledReplicas int32

	// The number of ready replicas for this replica set.
	// +optional
	ReadyReplicas int32

	// The number of available replicas (ready for at least minReadySeconds) for this replica set.
	// +optional
	AvailableReplicas int32

	// ObservedGeneration is the most recent generation observed by the controller.
	// +optional
	ObservedGeneration int64

	// Represents the latest available observations of a replica set's current state.
	// +optional
	Conditions []ReplicaSetCondition
}

// ReplicaSetConditionType is a condition of a replica set.
type ReplicaSetConditionType string

// These are valid conditions of a replica set.
const (
	// ReplicaSetReplicaFailure is added in a replica set when one of its pods fails to be created
	// due to insufficient quota, limit ranges, pod security policy, node selectors, etc. or deleted
	// due to kubelet being down or finalizers are failing.
	ReplicaSetReplicaFailure ReplicaSetConditionType = "ReplicaFailure"
)

// ReplicaSetCondition describes the state of a replica set at a certain point.
type ReplicaSetCondition struct {
	// Type of replica set condition.
	Type ReplicaSetConditionType
	// Status of the condition, one of True, False, Unknown.
	Status api.ConditionStatus
	// The last time the condition transitioned from one status to another.
	// +optional
	LastTransitionTime metav1.Time
	// The reason for the condition's last transition.
	// +optional
	Reason string
	// A human readable message indicating details about the transition.
	// +optional
	Message string
}<|MERGE_RESOLUTION|>--- conflicted
+++ resolved
@@ -143,40 +143,6 @@
 	WhenScaled PersistentVolumeClaimRetentionPolicyType
 }
 
-// PersistentVolumeClaimRetentionPolicyType is a string enumeration of the policies that will determine
-// when volumes from the VolumeClaimTemplates will be deleted when the controlling StatefulSet is
-// deleted or scaled down.
-type PersistentVolumeClaimRetentionPolicyType string
-
-const (
-	// RetainPersistentVolumeClaimRetentionPolicyType is the default
-	// PersistentVolumeClaimRetentionPolicy and specifies that
-	// PersistentVolumeClaims associated with StatefulSet VolumeClaimTemplates
-	// will not be deleted.
-	RetainPersistentVolumeClaimRetentionPolicyType PersistentVolumeClaimRetentionPolicyType = "Retain"
-	// DeletePersistentVolumeClaimRetentionPolicyType specifies that
-	// PersistentVolumeClaims associated with StatefulSet VolumeClaimTemplates
-	// will be deleted in the scenario specified in
-	// StatefulSetPersistentVolumeClaimPolicy.
-	DeletePersistentVolumeClaimRetentionPolicyType PersistentVolumeClaimRetentionPolicyType = "Delete"
-)
-
-// StatefulSetPersistentVolumeClaimRetentionPolicy describes the policy used for PVCs
-// created from the StatefulSet VolumeClaimTemplates.
-type StatefulSetPersistentVolumeClaimRetentionPolicy struct {
-	// WhenDeleted specifies what happens to PVCs created from StatefulSet
-	// VolumeClaimTemplates when the StatefulSet is deleted. The default policy
-	// of `Retain` causes PVCs to not be affected by StatefulSet deletion. The
-	// `Delete` policy causes those PVCs to be deleted.
-	WhenDeleted PersistentVolumeClaimRetentionPolicyType
-	// WhenScaled specifies what happens to PVCs created from StatefulSet
-	// VolumeClaimTemplates when the StatefulSet is scaled down. The default
-	// policy of `Retain` causes PVCs to not be affected by a scaledown. The
-	// `Delete` policy causes the associated PVCs for any excess pods above
-	// the replica count to be deleted.
-	WhenScaled PersistentVolumeClaimRetentionPolicyType
-}
-
 // A StatefulSetSpec is the specification of a StatefulSet.
 type StatefulSetSpec struct {
 	// Replicas is the desired number of replicas of the given Template.
@@ -241,10 +207,6 @@
 	// Minimum number of seconds for which a newly created pod should be ready
 	// without any of its container crashing for it to be considered available.
 	// Defaults to 0 (pod will be considered available as soon as it is ready)
-<<<<<<< HEAD
-	// This is an alpha field and requires enabling StatefulSetMinReadySeconds feature gate.
-=======
->>>>>>> e8d3e9b1
 	// +optional
 	MinReadySeconds int32
 
@@ -294,11 +256,7 @@
 	Conditions []StatefulSetCondition
 
 	// Total number of available pods (ready for at least minReadySeconds) targeted by this statefulset.
-<<<<<<< HEAD
-	// This is a beta field and requires enabling StatefulSetMinReadySeconds feature gate.
-=======
-	// +optional
->>>>>>> e8d3e9b1
+	// +optional
 	AvailableReplicas int32
 }
 
@@ -668,10 +626,6 @@
 	// daemonset on any given node can double if the readiness check fails, and
 	// so resource intensive daemonsets should take into account that they may
 	// cause evictions during disruption.
-<<<<<<< HEAD
-	// This is beta field and enabled/disabled by DaemonSetUpdateSurge feature gate.
-=======
->>>>>>> e8d3e9b1
 	// +optional
 	MaxSurge intstr.IntOrString
 }
