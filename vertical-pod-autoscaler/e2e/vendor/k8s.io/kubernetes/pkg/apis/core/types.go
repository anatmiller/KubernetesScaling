--- conflicted
+++ resolved
@@ -154,11 +154,7 @@
 	// StorageOS represents a StorageOS volume that is attached to the kubelet's host machine and mounted into the pod
 	// +optional
 	StorageOS *StorageOSVolumeSource
-<<<<<<< HEAD
-	// CSI (Container Storage Interface) represents ephemeral storage that is handled by certain external CSI drivers (Beta feature).
-=======
 	// CSI (Container Storage Interface) represents ephemeral storage that is handled by certain external CSI drivers.
->>>>>>> e8d3e9b1
 	// +optional
 	CSI *CSIVolumeSource
 	// Ephemeral represents a volume that is handled by a cluster storage driver.
@@ -476,11 +472,7 @@
 	// * While DataSource ignores disallowed values (dropping them), DataSourceRef
 	//   preserves all values, and generates an error if a disallowed value is
 	//   specified.
-<<<<<<< HEAD
-	// (Alpha) Using this field requires the AnyVolumeDataSource feature gate to be enabled.
-=======
 	// (Beta) Using this field requires the AnyVolumeDataSource feature gate to be enabled.
->>>>>>> e8d3e9b1
 	// +optional
 	DataSourceRef *TypedLocalObjectReference
 }
@@ -2260,11 +2252,7 @@
 	TCPSocket *TCPSocketAction
 
 	// GRPC specifies an action involving a GRPC port.
-<<<<<<< HEAD
-	// This is an alpha field and requires enabling GRPCContainerProbe feature gate.
-=======
 	// This is a beta field and requires enabling GRPCContainerProbe feature gate.
->>>>>>> e8d3e9b1
 	// +featureGate=GRPCContainerProbe
 	// +optional
 	GRPC *GRPCAction
@@ -2687,11 +2675,7 @@
 	// namespaces specifies a static list of namespace names that the term applies to.
 	// The term is applied to the union of the namespaces listed in this field
 	// and the ones selected by namespaceSelector.
-<<<<<<< HEAD
-	// null or empty namespaces list and null namespaceSelector means "this pod's namespace"
-=======
 	// null or empty namespaces list and null namespaceSelector means "this pod's namespace".
->>>>>>> e8d3e9b1
 	// +optional
 	Namespaces []string
 	// This pod should be co-located (affinity) or not co-located (anti-affinity) with the pods matching
@@ -2705,10 +2689,6 @@
 	// and the ones listed in the namespaces field.
 	// null selector and null or empty namespaces list means "this pod's namespace".
 	// An empty selector ({}) matches all namespaces.
-<<<<<<< HEAD
-	// This field is beta-level and is only honored when PodAffinityNamespaceSelector feature is enabled.
-=======
->>>>>>> e8d3e9b1
 	// +optional
 	NamespaceSelector *metav1.LabelSelector
 }
@@ -2853,10 +2833,6 @@
 	// pod to perform user-initiated actions such as debugging. This list cannot be specified when
 	// creating a pod, and it cannot be modified by updating the pod spec. In order to add an
 	// ephemeral container to an existing pod, use the pod's ephemeralcontainers subresource.
-<<<<<<< HEAD
-	// This field is beta-level and available on clusters that haven't disabled the EphemeralContainers feature gate.
-=======
->>>>>>> e8d3e9b1
 	// +optional
 	EphemeralContainers []EphemeralContainer
 	// +optional
@@ -2952,10 +2928,6 @@
 	// PreemptionPolicy is the Policy for preempting pods with lower priority.
 	// One of Never, PreemptLowerPriority.
 	// Defaults to PreemptLowerPriority if unset.
-<<<<<<< HEAD
-	// This field is beta-level, gated by the NonPreemptingPriority feature-gate.
-=======
->>>>>>> e8d3e9b1
 	// +optional
 	PreemptionPolicy *PreemptionPolicy
 	// Specifies the DNS parameters of a pod.
@@ -2983,10 +2955,6 @@
 	// set. If RuntimeClass is configured and selected in the PodSpec, Overhead will be set to the value
 	// defined in the corresponding RuntimeClass, otherwise it will remain unset and treated as zero.
 	// More info: https://git.k8s.io/enhancements/keps/sig-node/688-pod-overhead
-<<<<<<< HEAD
-	// This field is beta-level as of Kubernetes v1.18, and is only honored by servers that enable the PodOverhead feature.
-=======
->>>>>>> e8d3e9b1
 	// +optional
 	Overhead ResourceList
 	// EnableServiceLinks indicates whether information about services should be injected into pod's
@@ -3008,10 +2976,7 @@
 	// If the OS field is set to windows, following fields must be unset:
 	// - spec.hostPID
 	// - spec.hostIPC
-<<<<<<< HEAD
-=======
 	// - spec.hostUsers
->>>>>>> e8d3e9b1
 	// - spec.securityContext.seLinuxOptions
 	// - spec.securityContext.seccompProfile
 	// - spec.securityContext.fsGroup
@@ -3031,10 +2996,6 @@
 	// - spec.containers[*].securityContext.runAsUser
 	// - spec.containers[*].securityContext.runAsGroup
 	// +optional
-<<<<<<< HEAD
-	// This is an alpha field and requires the IdentifyPodOS feature
-=======
->>>>>>> e8d3e9b1
 	OS *PodOS
 }
 
@@ -3205,7 +3166,6 @@
 	// Note that this field cannot be set when spec.os.name is windows.
 	// +optional
 	SeccompProfile *SeccompProfile
-<<<<<<< HEAD
 }
 
 // SeccompProfile defines a pod/container's seccomp profile settings.
@@ -3221,23 +3181,6 @@
 	LocalhostProfile *string
 }
 
-=======
-}
-
-// SeccompProfile defines a pod/container's seccomp profile settings.
-// Only one profile source may be set.
-// +union
-type SeccompProfile struct {
-	// +unionDiscriminator
-	Type SeccompProfileType
-	// Load a profile defined in static file on the node.
-	// The profile must be preconfigured on the node to work.
-	// LocalhostProfile cannot be an absolute nor a descending path.
-	// +optional
-	LocalhostProfile *string
-}
-
->>>>>>> e8d3e9b1
 // SeccompProfileType defines the supported seccomp profile types.
 type SeccompProfileType string
 
@@ -3399,11 +3342,6 @@
 //
 // To add an ephemeral container, use the ephemeralcontainers subresource of an existing
 // Pod. Ephemeral containers may not be removed or restarted.
-<<<<<<< HEAD
-//
-// This is a beta feature available on clusters that haven't disabled the EphemeralContainers feature gate.
-=======
->>>>>>> e8d3e9b1
 type EphemeralContainer struct {
 	// Ephemeral containers have all of the fields of Container, plus additional fields
 	// specific to ephemeral containers. Fields in common with Container are in the
@@ -3466,10 +3404,6 @@
 	ContainerStatuses []ContainerStatus
 
 	// Status for any ephemeral containers that have run in this pod.
-<<<<<<< HEAD
-	// This field is beta-level and available on clusters that haven't disabled the EphemeralContainers feature gate.
-=======
->>>>>>> e8d3e9b1
 	// +optional
 	EphemeralContainerStatuses []ContainerStatus
 }
@@ -3729,22 +3663,6 @@
 	ServiceTypeExternalName ServiceType = "ExternalName"
 )
 
-<<<<<<< HEAD
-// ServiceInternalTrafficPolicyType describes the type of traffic routing for
-// internal traffic
-type ServiceInternalTrafficPolicyType string
-
-const (
-	// ServiceInternalTrafficPolicyCluster routes traffic to all endpoints
-	ServiceInternalTrafficPolicyCluster ServiceInternalTrafficPolicyType = "Cluster"
-
-	// ServiceInternalTrafficPolicyLocal only routes to node-local
-	// endpoints, otherwise drops the traffic
-	ServiceInternalTrafficPolicyLocal ServiceInternalTrafficPolicyType = "Local"
-)
-
-// ServiceExternalTrafficPolicyType string
-=======
 // ServiceInternalTrafficPolicyType describes the endpoint-selection policy for
 // traffic sent to the ClusterIP.
 type ServiceInternalTrafficPolicyType string
@@ -3762,7 +3680,6 @@
 // ServiceExternalTrafficPolicyType describes the endpoint-selection policy for
 // traffic to external service entrypoints (NodePorts, ExternalIPs, and
 // LoadBalancer IPs).
->>>>>>> e8d3e9b1
 type ServiceExternalTrafficPolicyType string
 
 const (
@@ -3773,13 +3690,6 @@
 	// routing only to endpoints on the same node as the traffic was received on
 	// (dropping the traffic if there are no local endpoints).
 	ServiceExternalTrafficPolicyTypeLocal ServiceExternalTrafficPolicyType = "Local"
-)
-
-// These are the valid conditions of a service.
-const (
-	// LoadBalancerPortsError represents the condition of the requested ports
-	// on the cloud load balancer instance.
-	LoadBalancerPortsError = "LoadBalancerPortsError"
 )
 
 // These are the valid conditions of a service.
@@ -3839,44 +3749,27 @@
 	IPv6Protocol IPFamily = "IPv6"
 )
 
-<<<<<<< HEAD
-// IPFamilyPolicyType represents the dual-stack-ness requested or required by a Service
-type IPFamilyPolicyType string
-=======
 // IPFamilyPolicy represents the dual-stack-ness requested or required by a Service
 type IPFamilyPolicy string
->>>>>>> e8d3e9b1
 
 const (
 	// IPFamilyPolicySingleStack indicates that this service is required to have a single IPFamily.
 	// The IPFamily assigned is based on the default IPFamily used by the cluster
 	// or as identified by service.spec.ipFamilies field
-<<<<<<< HEAD
-	IPFamilyPolicySingleStack IPFamilyPolicyType = "SingleStack"
-=======
 	IPFamilyPolicySingleStack IPFamilyPolicy = "SingleStack"
->>>>>>> e8d3e9b1
 	// IPFamilyPolicyPreferDualStack indicates that this service prefers dual-stack when
 	// the cluster is configured for dual-stack. If the cluster is not configured
 	// for dual-stack the service will be assigned a single IPFamily. If the IPFamily is not
 	// set in service.spec.ipFamilies then the service will be assigned the default IPFamily
 	// configured on the cluster
-<<<<<<< HEAD
-	IPFamilyPolicyPreferDualStack IPFamilyPolicyType = "PreferDualStack"
-=======
 	IPFamilyPolicyPreferDualStack IPFamilyPolicy = "PreferDualStack"
->>>>>>> e8d3e9b1
 	// IPFamilyPolicyRequireDualStack indicates that this service requires dual-stack. Using
 	// IPFamilyPolicyRequireDualStack on a single stack cluster will result in validation errors. The
 	// IPFamilies (and their order) assigned  to this service is based on service.spec.ipFamilies. If
 	// service.spec.ipFamilies was not provided then it will be assigned according to how they are
 	// configured on the cluster. If service.spec.ipFamilies has only one entry then the alternative
 	// IPFamily will be added by apiserver
-<<<<<<< HEAD
-	IPFamilyPolicyRequireDualStack IPFamilyPolicyType = "RequireDualStack"
-=======
 	IPFamilyPolicyRequireDualStack IPFamilyPolicy = "RequireDualStack"
->>>>>>> e8d3e9b1
 )
 
 // ServiceSpec describes the attributes that a user creates on a service
@@ -3949,11 +3842,7 @@
 	// to this service can be controlled by service.spec.ipFamilies and service.spec.clusterIPs
 	// respectively.
 	// +optional
-<<<<<<< HEAD
-	IPFamilyPolicy *IPFamilyPolicyType
-=======
 	IPFamilyPolicy *IPFamilyPolicy
->>>>>>> e8d3e9b1
 
 	// ExternalName is the external reference that kubedns or equivalent will
 	// return as a CNAME record for this service. No proxying will be involved.
@@ -4034,10 +3923,6 @@
 	// value), those requests will be respected, regardless of this field.
 	// This field may only be set for services with type LoadBalancer and will
 	// be cleared if the type is changed to any other type.
-<<<<<<< HEAD
-	// This field is beta-level and is only honored by servers that enable the ServiceLBNodePortControl feature.
-=======
->>>>>>> e8d3e9b1
 	// +optional
 	AllocateLoadBalancerNodePorts *bool
 
@@ -4055,21 +3940,12 @@
 	// +optional
 	LoadBalancerClass *string
 
-<<<<<<< HEAD
-	// InternalTrafficPolicy specifies if the cluster internal traffic
-	// should be routed to all endpoints or node-local endpoints only.
-	// "Cluster" routes internal traffic to a Service to all endpoints.
-	// "Local" routes traffic to node-local endpoints only, traffic is
-	// dropped if no node-local endpoints are ready.
-	// The default value is "Cluster".
-=======
 	// InternalTrafficPolicy describes how nodes distribute service traffic they
 	// receive on the ClusterIP. If set to "Local", the proxy will assume that pods
 	// only want to talk to endpoints of the service on the same node as the pod,
 	// dropping the traffic if there are no local endpoints. The default value,
 	// "Cluster", uses the standard behavior of routing to all endpoints evenly
 	// (possibly modified by topology and other features).
->>>>>>> e8d3e9b1
 	// +featureGate=ServiceInternalTrafficPolicy
 	// +optional
 	InternalTrafficPolicy *ServiceInternalTrafficPolicyType
@@ -5224,10 +5100,6 @@
 	// Match all pod objects that have priority class mentioned
 	ResourceQuotaScopePriorityClass ResourceQuotaScope = "PriorityClass"
 	// Match all pod objects that have cross-namespace pod (anti)affinity mentioned
-<<<<<<< HEAD
-	// This is a beta feature enabled by the PodAffinityNamespaceSelector feature flag.
-=======
->>>>>>> e8d3e9b1
 	ResourceQuotaScopeCrossNamespacePodAffinity ResourceQuotaScope = "CrossNamespacePodAffinity"
 )
 
@@ -5777,11 +5649,8 @@
 	// MaxSkew describes the degree to which pods may be unevenly distributed.
 	// When `whenUnsatisfiable=DoNotSchedule`, it is the maximum permitted difference
 	// between the number of matching pods in the target topology and the global minimum.
-<<<<<<< HEAD
-=======
 	// The global minimum is the minimum number of matching pods in an eligible domain
 	// or zero if the number of eligible domains is less than MinDomains.
->>>>>>> e8d3e9b1
 	// For example, in a 3-zone cluster, MaxSkew is set to 1, and pods with the same
 	// labelSelector spread as 2/2/1:
 	// In this case, the global minimum is 1.
@@ -5836,8 +5705,6 @@
 	// in their corresponding topology domain.
 	// +optional
 	LabelSelector *metav1.LabelSelector
-<<<<<<< HEAD
-=======
 	// MinDomains indicates a minimum number of eligible domains.
 	// When the number of eligible domains with matching topology keys is less than minDomains,
 	// Pod Topology Spread treats "global minimum" as 0, and then the calculation of Skew is performed.
@@ -5892,7 +5759,6 @@
 	// +listType=atomic
 	// +optional
 	MatchLabelKeys []string
->>>>>>> e8d3e9b1
 }
 
 // These are the built-in errors for PortStatus.
