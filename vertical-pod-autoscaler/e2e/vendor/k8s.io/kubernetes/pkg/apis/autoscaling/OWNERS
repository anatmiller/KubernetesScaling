# See the OWNERS docs at https://go.k8s.io/owners

reviewers:
<<<<<<< HEAD
- thockin
- lavalamp
- smarterclayton
- wojtek-t
- deads2k
- caesarxuchao
- sttts
- ncdc
- piosz
- dims
- errordeveloper
=======
  - thockin
  - lavalamp
  - smarterclayton
  - wojtek-t
  - deads2k
  - caesarxuchao
  - sttts
  - ncdc
  - dims
>>>>>>> e8d3e9b1
<|MERGE_RESOLUTION|>--- conflicted
+++ resolved
@@ -1,19 +1,6 @@
 # See the OWNERS docs at https://go.k8s.io/owners
 
 reviewers:
-<<<<<<< HEAD
-- thockin
-- lavalamp
-- smarterclayton
-- wojtek-t
-- deads2k
-- caesarxuchao
-- sttts
-- ncdc
-- piosz
-- dims
-- errordeveloper
-=======
   - thockin
   - lavalamp
   - smarterclayton
@@ -22,5 +9,4 @@
   - caesarxuchao
   - sttts
   - ncdc
-  - dims
->>>>>>> e8d3e9b1
+  - dims