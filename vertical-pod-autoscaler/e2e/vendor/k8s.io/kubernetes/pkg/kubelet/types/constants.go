--- conflicted
+++ resolved
@@ -27,10 +27,6 @@
 
 // Different container runtimes.
 const (
-<<<<<<< HEAD
-	DockerContainerRuntime = "docker"
-=======
->>>>>>> e8d3e9b1
 	RemoteContainerRuntime = "remote"
 )
 
@@ -46,8 +42,6 @@
 const (
 	LimitedSwap   = "LimitedSwap"
 	UnlimitedSwap = "UnlimitedSwap"
-<<<<<<< HEAD
-=======
 )
 
 // Alpha conditions managed by Kubelet that are not yet part of the API. The
@@ -58,5 +52,4 @@
 	// pod and IP address(es) assigned. Images for containers specified in the pod
 	// spec can be pulled and containers launched after this condition is true.
 	PodHasNetwork = "PodHasNetwork"
->>>>>>> e8d3e9b1
 )