--- conflicted
+++ resolved
@@ -1,10 +1,5 @@
 # See the OWNERS docs at https://go.k8s.io/owners
 
 reviewers:
-<<<<<<< HEAD
-- justinsb
-- freehan
-=======
   - justinsb
-  - freehan
->>>>>>> e8d3e9b1
+  - freehan