--- conflicted
+++ resolved
@@ -47,10 +47,7 @@
 	"k8s.io/client-go/rest"
 	"k8s.io/client-go/restmapper"
 	scaleclient "k8s.io/client-go/scale"
-<<<<<<< HEAD
-=======
 	admissionapi "k8s.io/pod-security-admission/api"
->>>>>>> e8d3e9b1
 
 	"github.com/onsi/ginkgo/v2"
 	"github.com/onsi/gomega"
@@ -513,11 +510,7 @@
 		}
 	}()
 	// if current test failed then we should dump namespace information
-<<<<<<< HEAD
-	if !f.SkipNamespaceCreation && ginkgo.CurrentGinkgoTestDescription().Failed && TestContext.DumpLogsOnFailure {
-=======
 	if !f.SkipNamespaceCreation && ginkgo.CurrentSpecReport().Failed() && TestContext.DumpLogsOnFailure {
->>>>>>> e8d3e9b1
 		DumpAllNamespaceInfo(f.ClientSet, name)
 	}
 
