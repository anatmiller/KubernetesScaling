--- conflicted
+++ resolved
@@ -181,8 +181,6 @@
 	// The handler should return quickly - any expensive processing should be
 	// offloaded.
 	SetWatchErrorHandler(handler WatchErrorHandler) error
-<<<<<<< HEAD
-=======
 
 	// The TransformFunc is called for each object which is about to be stored.
 	//
@@ -197,7 +195,6 @@
 	//  transform before mutating it at all and returning the copy to prevent
 	//	data races.
 	SetTransform(handler TransformFunc) error
->>>>>>> e8d3e9b1
 }
 
 // SharedIndexInformer provides add and get Indexers ability based on SharedInformer.
@@ -336,11 +333,8 @@
 
 	// Called whenever the ListAndWatch drops the connection with an error.
 	watchErrorHandler WatchErrorHandler
-<<<<<<< HEAD
-=======
 
 	transform TransformFunc
->>>>>>> e8d3e9b1
 }
 
 // dummyController hides the fact that a SharedInformer is different from a dedicated one
@@ -388,8 +382,6 @@
 	return nil
 }
 
-<<<<<<< HEAD
-=======
 func (s *sharedIndexInformer) SetTransform(handler TransformFunc) error {
 	s.startedLock.Lock()
 	defer s.startedLock.Unlock()
@@ -402,7 +394,6 @@
 	return nil
 }
 
->>>>>>> e8d3e9b1
 func (s *sharedIndexInformer) Run(stopCh <-chan struct{}) {
 	defer utilruntime.HandleCrash()
 
