/*
 *
 * Copyright 2018 gRPC authors.
 *
 * Licensed under the Apache License, Version 2.0 (the "License");
 * you may not use this file except in compliance with the License.
 * You may obtain a copy of the License at
 *
 *     http://www.apache.org/licenses/LICENSE-2.0
 *
 * Unless required by applicable law or agreed to in writing, software
 * distributed under the License is distributed on an "AS IS" BASIS,
 * WITHOUT WARRANTIES OR CONDITIONS OF ANY KIND, either express or implied.
 * See the License for the specific language governing permissions and
 * limitations under the License.
 *
 */

// Package binarylog implementation binary logging as defined in
// https://github.com/grpc/proposal/blob/master/A16-binary-logging.md.
package binarylog

import (
	"fmt"
	"os"

	"google.golang.org/grpc/grpclog"
	"google.golang.org/grpc/internal/grpcutil"
)

// Logger is the global binary logger. It can be used to get binary logger for
// each method.
type Logger interface {
	GetMethodLogger(methodName string) MethodLogger
}

// binLogger is the global binary logger for the binary. One of this should be
// built at init time from the configuration (environment variable or flags).
//
// It is used to get a methodLogger for each individual method.
var binLogger Logger

var grpclogLogger = grpclog.Component("binarylog")

// SetLogger sets the binarg logger.
//
// Only call this at init time.
func SetLogger(l Logger) {
	binLogger = l
}

// GetLogger gets the binarg logger.
//
// Only call this at init time.
func GetLogger() Logger {
	return binLogger
}

// GetMethodLogger returns the methodLogger for the given methodName.
//
// methodName should be in the format of "/service/method".
//
// Each methodLogger returned by this method is a new instance. This is to
// generate sequence id within the call.
func GetMethodLogger(methodName string) MethodLogger {
	if binLogger == nil {
		return nil
	}
	return binLogger.GetMethodLogger(methodName)
}

func init() {
	const envStr = "GRPC_BINARY_LOG_FILTER"
	configStr := os.Getenv(envStr)
	binLogger = NewLoggerFromConfigString(configStr)
}

// MethodLoggerConfig contains the setting for logging behavior of a method
// logger. Currently, it contains the max length of header and message.
type MethodLoggerConfig struct {
	// Max length of header and message.
	Header, Message uint64
}

// LoggerConfig contains the config for loggers to create method loggers.
type LoggerConfig struct {
	All      *MethodLoggerConfig
	Services map[string]*MethodLoggerConfig
	Methods  map[string]*MethodLoggerConfig

	Blacklist map[string]struct{}
}

type logger struct {
	config LoggerConfig
}

// NewLoggerFromConfig builds a logger with the given LoggerConfig.
func NewLoggerFromConfig(config LoggerConfig) Logger {
	return &logger{config: config}
}

// newEmptyLogger creates an empty logger. The map fields need to be filled in
// using the set* functions.
func newEmptyLogger() *logger {
	return &logger{}
}

// Set method logger for "*".
func (l *logger) setDefaultMethodLogger(ml *MethodLoggerConfig) error {
	if l.config.All != nil {
		return fmt.Errorf("conflicting global rules found")
	}
	l.config.All = ml
	return nil
}

// Set method logger for "service/*".
//
// New methodLogger with same service overrides the old one.
func (l *logger) setServiceMethodLogger(service string, ml *MethodLoggerConfig) error {
	if _, ok := l.config.Services[service]; ok {
		return fmt.Errorf("conflicting service rules for service %v found", service)
	}
	if l.config.Services == nil {
		l.config.Services = make(map[string]*MethodLoggerConfig)
	}
	l.config.Services[service] = ml
	return nil
}

// Set method logger for "service/method".
//
// New methodLogger with same method overrides the old one.
func (l *logger) setMethodMethodLogger(method string, ml *MethodLoggerConfig) error {
	if _, ok := l.config.Blacklist[method]; ok {
		return fmt.Errorf("conflicting blacklist rules for method %v found", method)
	}
	if _, ok := l.config.Methods[method]; ok {
		return fmt.Errorf("conflicting method rules for method %v found", method)
	}
	if l.config.Methods == nil {
		l.config.Methods = make(map[string]*MethodLoggerConfig)
	}
	l.config.Methods[method] = ml
	return nil
}

// Set blacklist method for "-service/method".
func (l *logger) setBlacklist(method string) error {
	if _, ok := l.config.Blacklist[method]; ok {
		return fmt.Errorf("conflicting blacklist rules for method %v found", method)
	}
	if _, ok := l.config.Methods[method]; ok {
		return fmt.Errorf("conflicting method rules for method %v found", method)
	}
	if l.config.Blacklist == nil {
		l.config.Blacklist = make(map[string]struct{})
	}
	l.config.Blacklist[method] = struct{}{}
	return nil
}

// getMethodLogger returns the methodLogger for the given methodName.
//
// methodName should be in the format of "/service/method".
//
// Each methodLogger returned by this method is a new instance. This is to
// generate sequence id within the call.
<<<<<<< HEAD
func (l *logger) getMethodLogger(methodName string) *MethodLogger {
=======
func (l *logger) GetMethodLogger(methodName string) MethodLogger {
>>>>>>> e8d3e9b1
	s, m, err := grpcutil.ParseMethod(methodName)
	if err != nil {
		grpclogLogger.Infof("binarylogging: failed to parse %q: %v", methodName, err)
		return nil
	}
	if ml, ok := l.config.Methods[s+"/"+m]; ok {
		return newMethodLogger(ml.Header, ml.Message)
	}
	if _, ok := l.config.Blacklist[s+"/"+m]; ok {
		return nil
	}
	if ml, ok := l.config.Services[s]; ok {
		return newMethodLogger(ml.Header, ml.Message)
	}
	if l.config.All == nil {
		return nil
	}
	return newMethodLogger(l.config.All.Header, l.config.All.Message)
}<|MERGE_RESOLUTION|>--- conflicted
+++ resolved
@@ -167,11 +167,7 @@
 //
 // Each methodLogger returned by this method is a new instance. This is to
 // generate sequence id within the call.
-<<<<<<< HEAD
-func (l *logger) getMethodLogger(methodName string) *MethodLogger {
-=======
 func (l *logger) GetMethodLogger(methodName string) MethodLogger {
->>>>>>> e8d3e9b1
 	s, m, err := grpcutil.ParseMethod(methodName)
 	if err != nil {
 		grpclogLogger.Infof("binarylogging: failed to parse %q: %v", methodName, err)
