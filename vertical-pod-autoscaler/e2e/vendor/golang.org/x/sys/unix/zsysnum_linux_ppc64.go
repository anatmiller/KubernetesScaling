// go run linux/mksysnum.go -Wall -Werror -static -I/tmp/include /tmp/include/asm/unistd.h
// Code generated by the command above; see README.md. DO NOT EDIT.

//go:build ppc64 && linux
// +build ppc64,linux

package unix

const (
	SYS_RESTART_SYSCALL         = 0
	SYS_EXIT                    = 1
	SYS_FORK                    = 2
	SYS_READ                    = 3
	SYS_WRITE                   = 4
	SYS_OPEN                    = 5
	SYS_CLOSE                   = 6
	SYS_WAITPID                 = 7
	SYS_CREAT                   = 8
	SYS_LINK                    = 9
	SYS_UNLINK                  = 10
	SYS_EXECVE                  = 11
	SYS_CHDIR                   = 12
	SYS_TIME                    = 13
	SYS_MKNOD                   = 14
	SYS_CHMOD                   = 15
	SYS_LCHOWN                  = 16
	SYS_BREAK                   = 17
	SYS_OLDSTAT                 = 18
	SYS_LSEEK                   = 19
	SYS_GETPID                  = 20
	SYS_MOUNT                   = 21
	SYS_UMOUNT                  = 22
	SYS_SETUID                  = 23
	SYS_GETUID                  = 24
	SYS_STIME                   = 25
	SYS_PTRACE                  = 26
	SYS_ALARM                   = 27
	SYS_OLDFSTAT                = 28
	SYS_PAUSE                   = 29
	SYS_UTIME                   = 30
	SYS_STTY                    = 31
	SYS_GTTY                    = 32
	SYS_ACCESS                  = 33
	SYS_NICE                    = 34
	SYS_FTIME                   = 35
	SYS_SYNC                    = 36
	SYS_KILL                    = 37
	SYS_RENAME                  = 38
	SYS_MKDIR                   = 39
	SYS_RMDIR                   = 40
	SYS_DUP                     = 41
	SYS_PIPE                    = 42
	SYS_TIMES                   = 43
	SYS_PROF                    = 44
	SYS_BRK                     = 45
	SYS_SETGID                  = 46
	SYS_GETGID                  = 47
	SYS_SIGNAL                  = 48
	SYS_GETEUID                 = 49
	SYS_GETEGID                 = 50
	SYS_ACCT                    = 51
	SYS_UMOUNT2                 = 52
	SYS_LOCK                    = 53
	SYS_IOCTL                   = 54
	SYS_FCNTL                   = 55
	SYS_MPX                     = 56
	SYS_SETPGID                 = 57
	SYS_ULIMIT                  = 58
	SYS_OLDOLDUNAME             = 59
	SYS_UMASK                   = 60
	SYS_CHROOT                  = 61
	SYS_USTAT                   = 62
	SYS_DUP2                    = 63
	SYS_GETPPID                 = 64
	SYS_GETPGRP                 = 65
	SYS_SETSID                  = 66
	SYS_SIGACTION               = 67
	SYS_SGETMASK                = 68
	SYS_SSETMASK                = 69
	SYS_SETREUID                = 70
	SYS_SETREGID                = 71
	SYS_SIGSUSPEND              = 72
	SYS_SIGPENDING              = 73
	SYS_SETHOSTNAME             = 74
	SYS_SETRLIMIT               = 75
	SYS_GETRLIMIT               = 76
	SYS_GETRUSAGE               = 77
	SYS_GETTIMEOFDAY            = 78
	SYS_SETTIMEOFDAY            = 79
	SYS_GETGROUPS               = 80
	SYS_SETGROUPS               = 81
	SYS_SELECT                  = 82
	SYS_SYMLINK                 = 83
	SYS_OLDLSTAT                = 84
	SYS_READLINK                = 85
	SYS_USELIB                  = 86
	SYS_SWAPON                  = 87
	SYS_REBOOT                  = 88
	SYS_READDIR                 = 89
	SYS_MMAP                    = 90
	SYS_MUNMAP                  = 91
	SYS_TRUNCATE                = 92
	SYS_FTRUNCATE               = 93
	SYS_FCHMOD                  = 94
	SYS_FCHOWN                  = 95
	SYS_GETPRIORITY             = 96
	SYS_SETPRIORITY             = 97
	SYS_PROFIL                  = 98
	SYS_STATFS                  = 99
	SYS_FSTATFS                 = 100
	SYS_IOPERM                  = 101
	SYS_SOCKETCALL              = 102
	SYS_SYSLOG                  = 103
	SYS_SETITIMER               = 104
	SYS_GETITIMER               = 105
	SYS_STAT                    = 106
	SYS_LSTAT                   = 107
	SYS_FSTAT                   = 108
	SYS_OLDUNAME                = 109
	SYS_IOPL                    = 110
	SYS_VHANGUP                 = 111
	SYS_IDLE                    = 112
	SYS_VM86                    = 113
	SYS_WAIT4                   = 114
	SYS_SWAPOFF                 = 115
	SYS_SYSINFO                 = 116
	SYS_IPC                     = 117
	SYS_FSYNC                   = 118
	SYS_SIGRETURN               = 119
	SYS_CLONE                   = 120
	SYS_SETDOMAINNAME           = 121
	SYS_UNAME                   = 122
	SYS_MODIFY_LDT              = 123
	SYS_ADJTIMEX                = 124
	SYS_MPROTECT                = 125
	SYS_SIGPROCMASK             = 126
	SYS_CREATE_MODULE           = 127
	SYS_INIT_MODULE             = 128
	SYS_DELETE_MODULE           = 129
	SYS_GET_KERNEL_SYMS         = 130
	SYS_QUOTACTL                = 131
	SYS_GETPGID                 = 132
	SYS_FCHDIR                  = 133
	SYS_BDFLUSH                 = 134
	SYS_SYSFS                   = 135
	SYS_PERSONALITY             = 136
	SYS_AFS_SYSCALL             = 137
	SYS_SETFSUID                = 138
	SYS_SETFSGID                = 139
	SYS__LLSEEK                 = 140
	SYS_GETDENTS                = 141
	SYS__NEWSELECT              = 142
	SYS_FLOCK                   = 143
	SYS_MSYNC                   = 144
	SYS_READV                   = 145
	SYS_WRITEV                  = 146
	SYS_GETSID                  = 147
	SYS_FDATASYNC               = 148
	SYS__SYSCTL                 = 149
	SYS_MLOCK                   = 150
	SYS_MUNLOCK                 = 151
	SYS_MLOCKALL                = 152
	SYS_MUNLOCKALL              = 153
	SYS_SCHED_SETPARAM          = 154
	SYS_SCHED_GETPARAM          = 155
	SYS_SCHED_SETSCHEDULER      = 156
	SYS_SCHED_GETSCHEDULER      = 157
	SYS_SCHED_YIELD             = 158
	SYS_SCHED_GET_PRIORITY_MAX  = 159
	SYS_SCHED_GET_PRIORITY_MIN  = 160
	SYS_SCHED_RR_GET_INTERVAL   = 161
	SYS_NANOSLEEP               = 162
	SYS_MREMAP                  = 163
	SYS_SETRESUID               = 164
	SYS_GETRESUID               = 165
	SYS_QUERY_MODULE            = 166
	SYS_POLL                    = 167
	SYS_NFSSERVCTL              = 168
	SYS_SETRESGID               = 169
	SYS_GETRESGID               = 170
	SYS_PRCTL                   = 171
	SYS_RT_SIGRETURN            = 172
	SYS_RT_SIGACTION            = 173
	SYS_RT_SIGPROCMASK          = 174
	SYS_RT_SIGPENDING           = 175
	SYS_RT_SIGTIMEDWAIT         = 176
	SYS_RT_SIGQUEUEINFO         = 177
	SYS_RT_SIGSUSPEND           = 178
	SYS_PREAD64                 = 179
	SYS_PWRITE64                = 180
	SYS_CHOWN                   = 181
	SYS_GETCWD                  = 182
	SYS_CAPGET                  = 183
	SYS_CAPSET                  = 184
	SYS_SIGALTSTACK             = 185
	SYS_SENDFILE                = 186
	SYS_GETPMSG                 = 187
	SYS_PUTPMSG                 = 188
	SYS_VFORK                   = 189
	SYS_UGETRLIMIT              = 190
	SYS_READAHEAD               = 191
	SYS_PCICONFIG_READ          = 198
	SYS_PCICONFIG_WRITE         = 199
	SYS_PCICONFIG_IOBASE        = 200
	SYS_MULTIPLEXER             = 201
	SYS_GETDENTS64              = 202
	SYS_PIVOT_ROOT              = 203
	SYS_MADVISE                 = 205
	SYS_MINCORE                 = 206
	SYS_GETTID                  = 207
	SYS_TKILL                   = 208
	SYS_SETXATTR                = 209
	SYS_LSETXATTR               = 210
	SYS_FSETXATTR               = 211
	SYS_GETXATTR                = 212
	SYS_LGETXATTR               = 213
	SYS_FGETXATTR               = 214
	SYS_LISTXATTR               = 215
	SYS_LLISTXATTR              = 216
	SYS_FLISTXATTR              = 217
	SYS_REMOVEXATTR             = 218
	SYS_LREMOVEXATTR            = 219
	SYS_FREMOVEXATTR            = 220
	SYS_FUTEX                   = 221
	SYS_SCHED_SETAFFINITY       = 222
	SYS_SCHED_GETAFFINITY       = 223
	SYS_TUXCALL                 = 225
	SYS_IO_SETUP                = 227
	SYS_IO_DESTROY              = 228
	SYS_IO_GETEVENTS            = 229
	SYS_IO_SUBMIT               = 230
	SYS_IO_CANCEL               = 231
	SYS_SET_TID_ADDRESS         = 232
	SYS_FADVISE64               = 233
	SYS_EXIT_GROUP              = 234
	SYS_LOOKUP_DCOOKIE          = 235
	SYS_EPOLL_CREATE            = 236
	SYS_EPOLL_CTL               = 237
	SYS_EPOLL_WAIT              = 238
	SYS_REMAP_FILE_PAGES        = 239
	SYS_TIMER_CREATE            = 240
	SYS_TIMER_SETTIME           = 241
	SYS_TIMER_GETTIME           = 242
	SYS_TIMER_GETOVERRUN        = 243
	SYS_TIMER_DELETE            = 244
	SYS_CLOCK_SETTIME           = 245
	SYS_CLOCK_GETTIME           = 246
	SYS_CLOCK_GETRES            = 247
	SYS_CLOCK_NANOSLEEP         = 248
	SYS_SWAPCONTEXT             = 249
	SYS_TGKILL                  = 250
	SYS_UTIMES                  = 251
	SYS_STATFS64                = 252
	SYS_FSTATFS64               = 253
	SYS_RTAS                    = 255
	SYS_SYS_DEBUG_SETCONTEXT    = 256
	SYS_MIGRATE_PAGES           = 258
	SYS_MBIND                   = 259
	SYS_GET_MEMPOLICY           = 260
	SYS_SET_MEMPOLICY           = 261
	SYS_MQ_OPEN                 = 262
	SYS_MQ_UNLINK               = 263
	SYS_MQ_TIMEDSEND            = 264
	SYS_MQ_TIMEDRECEIVE         = 265
	SYS_MQ_NOTIFY               = 266
	SYS_MQ_GETSETATTR           = 267
	SYS_KEXEC_LOAD              = 268
	SYS_ADD_KEY                 = 269
	SYS_REQUEST_KEY             = 270
	SYS_KEYCTL                  = 271
	SYS_WAITID                  = 272
	SYS_IOPRIO_SET              = 273
	SYS_IOPRIO_GET              = 274
	SYS_INOTIFY_INIT            = 275
	SYS_INOTIFY_ADD_WATCH       = 276
	SYS_INOTIFY_RM_WATCH        = 277
	SYS_SPU_RUN                 = 278
	SYS_SPU_CREATE              = 279
	SYS_PSELECT6                = 280
	SYS_PPOLL                   = 281
	SYS_UNSHARE                 = 282
	SYS_SPLICE                  = 283
	SYS_TEE                     = 284
	SYS_VMSPLICE                = 285
	SYS_OPENAT                  = 286
	SYS_MKDIRAT                 = 287
	SYS_MKNODAT                 = 288
	SYS_FCHOWNAT                = 289
	SYS_FUTIMESAT               = 290
	SYS_NEWFSTATAT              = 291
	SYS_UNLINKAT                = 292
	SYS_RENAMEAT                = 293
	SYS_LINKAT                  = 294
	SYS_SYMLINKAT               = 295
	SYS_READLINKAT              = 296
	SYS_FCHMODAT                = 297
	SYS_FACCESSAT               = 298
	SYS_GET_ROBUST_LIST         = 299
	SYS_SET_ROBUST_LIST         = 300
	SYS_MOVE_PAGES              = 301
	SYS_GETCPU                  = 302
	SYS_EPOLL_PWAIT             = 303
	SYS_UTIMENSAT               = 304
	SYS_SIGNALFD                = 305
	SYS_TIMERFD_CREATE          = 306
	SYS_EVENTFD                 = 307
	SYS_SYNC_FILE_RANGE2        = 308
	SYS_FALLOCATE               = 309
	SYS_SUBPAGE_PROT            = 310
	SYS_TIMERFD_SETTIME         = 311
	SYS_TIMERFD_GETTIME         = 312
	SYS_SIGNALFD4               = 313
	SYS_EVENTFD2                = 314
	SYS_EPOLL_CREATE1           = 315
	SYS_DUP3                    = 316
	SYS_PIPE2                   = 317
	SYS_INOTIFY_INIT1           = 318
	SYS_PERF_EVENT_OPEN         = 319
	SYS_PREADV                  = 320
	SYS_PWRITEV                 = 321
	SYS_RT_TGSIGQUEUEINFO       = 322
	SYS_FANOTIFY_INIT           = 323
	SYS_FANOTIFY_MARK           = 324
	SYS_PRLIMIT64               = 325
	SYS_SOCKET                  = 326
	SYS_BIND                    = 327
	SYS_CONNECT                 = 328
	SYS_LISTEN                  = 329
	SYS_ACCEPT                  = 330
	SYS_GETSOCKNAME             = 331
	SYS_GETPEERNAME             = 332
	SYS_SOCKETPAIR              = 333
	SYS_SEND                    = 334
	SYS_SENDTO                  = 335
	SYS_RECV                    = 336
	SYS_RECVFROM                = 337
	SYS_SHUTDOWN                = 338
	SYS_SETSOCKOPT              = 339
	SYS_GETSOCKOPT              = 340
	SYS_SENDMSG                 = 341
	SYS_RECVMSG                 = 342
	SYS_RECVMMSG                = 343
	SYS_ACCEPT4                 = 344
	SYS_NAME_TO_HANDLE_AT       = 345
	SYS_OPEN_BY_HANDLE_AT       = 346
	SYS_CLOCK_ADJTIME           = 347
	SYS_SYNCFS                  = 348
	SYS_SENDMMSG                = 349
	SYS_SETNS                   = 350
	SYS_PROCESS_VM_READV        = 351
	SYS_PROCESS_VM_WRITEV       = 352
	SYS_FINIT_MODULE            = 353
	SYS_KCMP                    = 354
	SYS_SCHED_SETATTR           = 355
	SYS_SCHED_GETATTR           = 356
	SYS_RENAMEAT2               = 357
	SYS_SECCOMP                 = 358
	SYS_GETRANDOM               = 359
	SYS_MEMFD_CREATE            = 360
	SYS_BPF                     = 361
	SYS_EXECVEAT                = 362
	SYS_SWITCH_ENDIAN           = 363
	SYS_USERFAULTFD             = 364
	SYS_MEMBARRIER              = 365
	SYS_MLOCK2                  = 378
	SYS_COPY_FILE_RANGE         = 379
	SYS_PREADV2                 = 380
	SYS_PWRITEV2                = 381
	SYS_KEXEC_FILE_LOAD         = 382
	SYS_STATX                   = 383
	SYS_PKEY_ALLOC              = 384
	SYS_PKEY_FREE               = 385
	SYS_PKEY_MPROTECT           = 386
	SYS_RSEQ                    = 387
	SYS_IO_PGETEVENTS           = 388
	SYS_SEMTIMEDOP              = 392
	SYS_SEMGET                  = 393
	SYS_SEMCTL                  = 394
	SYS_SHMGET                  = 395
	SYS_SHMCTL                  = 396
	SYS_SHMAT                   = 397
	SYS_SHMDT                   = 398
	SYS_MSGGET                  = 399
	SYS_MSGSND                  = 400
	SYS_MSGRCV                  = 401
	SYS_MSGCTL                  = 402
	SYS_PIDFD_SEND_SIGNAL       = 424
	SYS_IO_URING_SETUP          = 425
	SYS_IO_URING_ENTER          = 426
	SYS_IO_URING_REGISTER       = 427
	SYS_OPEN_TREE               = 428
	SYS_MOVE_MOUNT              = 429
	SYS_FSOPEN                  = 430
	SYS_FSCONFIG                = 431
	SYS_FSMOUNT                 = 432
	SYS_FSPICK                  = 433
	SYS_PIDFD_OPEN              = 434
	SYS_CLONE3                  = 435
	SYS_CLOSE_RANGE             = 436
	SYS_OPENAT2                 = 437
	SYS_PIDFD_GETFD             = 438
	SYS_FACCESSAT2              = 439
	SYS_PROCESS_MADVISE         = 440
	SYS_EPOLL_PWAIT2            = 441
	SYS_MOUNT_SETATTR           = 442
	SYS_QUOTACTL_FD             = 443
	SYS_LANDLOCK_CREATE_RULESET = 444
	SYS_LANDLOCK_ADD_RULE       = 445
	SYS_LANDLOCK_RESTRICT_SELF  = 446
<<<<<<< HEAD
=======
	SYS_PROCESS_MRELEASE        = 448
	SYS_FUTEX_WAITV             = 449
	SYS_SET_MEMPOLICY_HOME_NODE = 450
>>>>>>> e8d3e9b1
)<|MERGE_RESOLUTION|>--- conflicted
+++ resolved
@@ -407,10 +407,7 @@
 	SYS_LANDLOCK_CREATE_RULESET = 444
 	SYS_LANDLOCK_ADD_RULE       = 445
 	SYS_LANDLOCK_RESTRICT_SELF  = 446
-<<<<<<< HEAD
-=======
 	SYS_PROCESS_MRELEASE        = 448
 	SYS_FUTEX_WAITV             = 449
 	SYS_SET_MEMPOLICY_HOME_NODE = 450
->>>>>>> e8d3e9b1
 )