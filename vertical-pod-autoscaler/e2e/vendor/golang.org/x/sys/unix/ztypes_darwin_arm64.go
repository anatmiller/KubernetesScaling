// cgo -godefs types_darwin.go | go run mkpost.go
// Code generated by the command above; see README.md. DO NOT EDIT.

//go:build arm64 && darwin
// +build arm64,darwin

package unix

const (
	SizeofPtr      = 0x8
	SizeofShort    = 0x2
	SizeofInt      = 0x4
	SizeofLong     = 0x8
	SizeofLongLong = 0x8
)

type (
	_C_short     int16
	_C_int       int32
	_C_long      int64
	_C_long_long int64
)

type Timespec struct {
	Sec  int64
	Nsec int64
}

type Timeval struct {
	Sec  int64
	Usec int32
	_    [4]byte
}

type Timeval32 struct {
	Sec  int32
	Usec int32
}

type Rusage struct {
	Utime    Timeval
	Stime    Timeval
	Maxrss   int64
	Ixrss    int64
	Idrss    int64
	Isrss    int64
	Minflt   int64
	Majflt   int64
	Nswap    int64
	Inblock  int64
	Oublock  int64
	Msgsnd   int64
	Msgrcv   int64
	Nsignals int64
	Nvcsw    int64
	Nivcsw   int64
}

type Rlimit struct {
	Cur uint64
	Max uint64
}

type _Gid_t uint32

type Stat_t struct {
	Dev     int32
	Mode    uint16
	Nlink   uint16
	Ino     uint64
	Uid     uint32
	Gid     uint32
	Rdev    int32
	Atim    Timespec
	Mtim    Timespec
	Ctim    Timespec
	Btim    Timespec
	Size    int64
	Blocks  int64
	Blksize int32
	Flags   uint32
	Gen     uint32
	Lspare  int32
	Qspare  [2]int64
}

type Statfs_t struct {
	Bsize       uint32
	Iosize      int32
	Blocks      uint64
	Bfree       uint64
	Bavail      uint64
	Files       uint64
	Ffree       uint64
	Fsid        Fsid
	Owner       uint32
	Type        uint32
	Flags       uint32
	Fssubtype   uint32
	Fstypename  [16]byte
	Mntonname   [1024]byte
	Mntfromname [1024]byte
	Flags_ext   uint32
	Reserved    [7]uint32
}

type Flock_t struct {
	Start  int64
	Len    int64
	Pid    int32
	Type   int16
	Whence int16
}

type Fstore_t struct {
	Flags      uint32
	Posmode    int32
	Offset     int64
	Length     int64
	Bytesalloc int64
}

type Radvisory_t struct {
	Offset int64
	Count  int32
	_      [4]byte
}

type Fbootstraptransfer_t struct {
	Offset int64
	Length uint64
	Buffer *byte
}

type Log2phys_t struct {
	Flags uint32
	_     [16]byte
}

type Fsid struct {
	Val [2]int32
}

type Dirent struct {
	Ino     uint64
	Seekoff uint64
	Reclen  uint16
	Namlen  uint16
	Type    uint8
	Name    [1024]int8
	_       [3]byte
}

const (
	PathMax = 0x400
)

type RawSockaddrInet4 struct {
	Len    uint8
	Family uint8
	Port   uint16
	Addr   [4]byte /* in_addr */
	Zero   [8]int8
}

type RawSockaddrInet6 struct {
	Len      uint8
	Family   uint8
	Port     uint16
	Flowinfo uint32
	Addr     [16]byte /* in6_addr */
	Scope_id uint32
}

type RawSockaddrUnix struct {
	Len    uint8
	Family uint8
	Path   [104]int8
}

type RawSockaddrDatalink struct {
	Len    uint8
	Family uint8
	Index  uint16
	Type   uint8
	Nlen   uint8
	Alen   uint8
	Slen   uint8
	Data   [12]int8
}

type RawSockaddr struct {
	Len    uint8
	Family uint8
	Data   [14]int8
}

type RawSockaddrAny struct {
	Addr RawSockaddr
	Pad  [92]int8
}

type RawSockaddrCtl struct {
	Sc_len      uint8
	Sc_family   uint8
	Ss_sysaddr  uint16
	Sc_id       uint32
	Sc_unit     uint32
	Sc_reserved [5]uint32
}

<<<<<<< HEAD
=======
type RawSockaddrVM struct {
	Len       uint8
	Family    uint8
	Reserved1 uint16
	Port      uint32
	Cid       uint32
}

type XVSockPCB struct {
	Xv_len           uint32
	Xv_vsockpp       uint64
	Xvp_local_cid    uint32
	Xvp_local_port   uint32
	Xvp_remote_cid   uint32
	Xvp_remote_port  uint32
	Xvp_rxcnt        uint32
	Xvp_txcnt        uint32
	Xvp_peer_rxhiwat uint32
	Xvp_peer_rxcnt   uint32
	Xvp_last_pid     int32
	Xvp_gencnt       uint64
	Xv_socket        XSocket
	_                [4]byte
}

type XSocket struct {
	Xso_len      uint32
	Xso_so       uint32
	So_type      int16
	So_options   int16
	So_linger    int16
	So_state     int16
	So_pcb       uint32
	Xso_protocol int32
	Xso_family   int32
	So_qlen      int16
	So_incqlen   int16
	So_qlimit    int16
	So_timeo     int16
	So_error     uint16
	So_pgid      int32
	So_oobmark   uint32
	So_rcv       XSockbuf
	So_snd       XSockbuf
	So_uid       uint32
}

type XSocket64 struct {
	Xso_len      uint32
	_            [8]byte
	So_type      int16
	So_options   int16
	So_linger    int16
	So_state     int16
	_            [8]byte
	Xso_protocol int32
	Xso_family   int32
	So_qlen      int16
	So_incqlen   int16
	So_qlimit    int16
	So_timeo     int16
	So_error     uint16
	So_pgid      int32
	So_oobmark   uint32
	So_rcv       XSockbuf
	So_snd       XSockbuf
	So_uid       uint32
}

type XSockbuf struct {
	Cc    uint32
	Hiwat uint32
	Mbcnt uint32
	Mbmax uint32
	Lowat int32
	Flags int16
	Timeo int16
}

type XVSockPgen struct {
	Len   uint32
	Count uint64
	Gen   uint64
	Sogen uint64
}

>>>>>>> e8d3e9b1
type _Socklen uint32

type Xucred struct {
	Version uint32
	Uid     uint32
	Ngroups int16
	Groups  [16]uint32
}

type Linger struct {
	Onoff  int32
	Linger int32
}

type Iovec struct {
	Base *byte
	Len  uint64
}

type IPMreq struct {
	Multiaddr [4]byte /* in_addr */
	Interface [4]byte /* in_addr */
}

type IPMreqn struct {
	Multiaddr [4]byte /* in_addr */
	Address   [4]byte /* in_addr */
	Ifindex   int32
}

type IPv6Mreq struct {
	Multiaddr [16]byte /* in6_addr */
	Interface uint32
}

type Msghdr struct {
	Name       *byte
	Namelen    uint32
	Iov        *Iovec
	Iovlen     int32
	Control    *byte
	Controllen uint32
	Flags      int32
}

type Cmsghdr struct {
	Len   uint32
	Level int32
	Type  int32
}

type Inet4Pktinfo struct {
	Ifindex  uint32
	Spec_dst [4]byte /* in_addr */
	Addr     [4]byte /* in_addr */
}

type Inet6Pktinfo struct {
	Addr    [16]byte /* in6_addr */
	Ifindex uint32
}

type IPv6MTUInfo struct {
	Addr RawSockaddrInet6
	Mtu  uint32
}

type ICMPv6Filter struct {
	Filt [8]uint32
}

type TCPConnectionInfo struct {
	State               uint8
	Snd_wscale          uint8
	Rcv_wscale          uint8
	_                   uint8
	Options             uint32
	Flags               uint32
	Rto                 uint32
	Maxseg              uint32
	Snd_ssthresh        uint32
	Snd_cwnd            uint32
	Snd_wnd             uint32
	Snd_sbbytes         uint32
	Rcv_wnd             uint32
	Rttcur              uint32
	Srtt                uint32
	Rttvar              uint32
	Txpackets           uint64
	Txbytes             uint64
	Txretransmitbytes   uint64
	Rxpackets           uint64
	Rxbytes             uint64
	Rxoutoforderbytes   uint64
	Txretransmitpackets uint64
}

const (
<<<<<<< HEAD
	SizeofSockaddrInet4    = 0x10
	SizeofSockaddrInet6    = 0x1c
	SizeofSockaddrAny      = 0x6c
	SizeofSockaddrUnix     = 0x6a
	SizeofSockaddrDatalink = 0x14
	SizeofSockaddrCtl      = 0x20
	SizeofXucred           = 0x4c
	SizeofLinger           = 0x8
	SizeofIovec            = 0x10
	SizeofIPMreq           = 0x8
	SizeofIPMreqn          = 0xc
	SizeofIPv6Mreq         = 0x14
	SizeofMsghdr           = 0x30
	SizeofCmsghdr          = 0xc
	SizeofInet4Pktinfo     = 0xc
	SizeofInet6Pktinfo     = 0x14
	SizeofIPv6MTUInfo      = 0x20
	SizeofICMPv6Filter     = 0x20
=======
	SizeofSockaddrInet4     = 0x10
	SizeofSockaddrInet6     = 0x1c
	SizeofSockaddrAny       = 0x6c
	SizeofSockaddrUnix      = 0x6a
	SizeofSockaddrDatalink  = 0x14
	SizeofSockaddrCtl       = 0x20
	SizeofSockaddrVM        = 0xc
	SizeofXvsockpcb         = 0xa8
	SizeofXSocket           = 0x64
	SizeofXSockbuf          = 0x18
	SizeofXVSockPgen        = 0x20
	SizeofXucred            = 0x4c
	SizeofLinger            = 0x8
	SizeofIovec             = 0x10
	SizeofIPMreq            = 0x8
	SizeofIPMreqn           = 0xc
	SizeofIPv6Mreq          = 0x14
	SizeofMsghdr            = 0x30
	SizeofCmsghdr           = 0xc
	SizeofInet4Pktinfo      = 0xc
	SizeofInet6Pktinfo      = 0x14
	SizeofIPv6MTUInfo       = 0x20
	SizeofICMPv6Filter      = 0x20
	SizeofTCPConnectionInfo = 0x70
>>>>>>> e8d3e9b1
)

const (
	PTRACE_TRACEME = 0x0
	PTRACE_CONT    = 0x7
	PTRACE_KILL    = 0x8
)

type Kevent_t struct {
	Ident  uint64
	Filter int16
	Flags  uint16
	Fflags uint32
	Data   int64
	Udata  *byte
}

type FdSet struct {
	Bits [32]int32
}

const (
	SizeofIfMsghdr    = 0x70
	SizeofIfData      = 0x60
	SizeofIfaMsghdr   = 0x14
	SizeofIfmaMsghdr  = 0x10
	SizeofIfmaMsghdr2 = 0x14
	SizeofRtMsghdr    = 0x5c
	SizeofRtMetrics   = 0x38
)

type IfMsghdr struct {
	Msglen  uint16
	Version uint8
	Type    uint8
	Addrs   int32
	Flags   int32
	Index   uint16
	Data    IfData
}

type IfData struct {
	Type       uint8
	Typelen    uint8
	Physical   uint8
	Addrlen    uint8
	Hdrlen     uint8
	Recvquota  uint8
	Xmitquota  uint8
	Unused1    uint8
	Mtu        uint32
	Metric     uint32
	Baudrate   uint32
	Ipackets   uint32
	Ierrors    uint32
	Opackets   uint32
	Oerrors    uint32
	Collisions uint32
	Ibytes     uint32
	Obytes     uint32
	Imcasts    uint32
	Omcasts    uint32
	Iqdrops    uint32
	Noproto    uint32
	Recvtiming uint32
	Xmittiming uint32
	Lastchange Timeval32
	Unused2    uint32
	Hwassist   uint32
	Reserved1  uint32
	Reserved2  uint32
}

type IfaMsghdr struct {
	Msglen  uint16
	Version uint8
	Type    uint8
	Addrs   int32
	Flags   int32
	Index   uint16
	Metric  int32
}

type IfmaMsghdr struct {
	Msglen  uint16
	Version uint8
	Type    uint8
	Addrs   int32
	Flags   int32
	Index   uint16
	_       [2]byte
}

type IfmaMsghdr2 struct {
	Msglen   uint16
	Version  uint8
	Type     uint8
	Addrs    int32
	Flags    int32
	Index    uint16
	Refcount int32
}

type RtMsghdr struct {
	Msglen  uint16
	Version uint8
	Type    uint8
	Index   uint16
	Flags   int32
	Addrs   int32
	Pid     int32
	Seq     int32
	Errno   int32
	Use     int32
	Inits   uint32
	Rmx     RtMetrics
}

type RtMetrics struct {
	Locks    uint32
	Mtu      uint32
	Hopcount uint32
	Expire   int32
	Recvpipe uint32
	Sendpipe uint32
	Ssthresh uint32
	Rtt      uint32
	Rttvar   uint32
	Pksent   uint32
	State    uint32
	Filler   [3]uint32
}

const (
	SizeofBpfVersion = 0x4
	SizeofBpfStat    = 0x8
	SizeofBpfProgram = 0x10
	SizeofBpfInsn    = 0x8
	SizeofBpfHdr     = 0x14
)

type BpfVersion struct {
	Major uint16
	Minor uint16
}

type BpfStat struct {
	Recv uint32
	Drop uint32
}

type BpfProgram struct {
	Len   uint32
	Insns *BpfInsn
}

type BpfInsn struct {
	Code uint16
	Jt   uint8
	Jf   uint8
	K    uint32
}

type BpfHdr struct {
	Tstamp  Timeval32
	Caplen  uint32
	Datalen uint32
	Hdrlen  uint16
	_       [2]byte
}

type Termios struct {
	Iflag  uint64
	Oflag  uint64
	Cflag  uint64
	Lflag  uint64
	Cc     [20]uint8
	Ispeed uint64
	Ospeed uint64
}

type Winsize struct {
	Row    uint16
	Col    uint16
	Xpixel uint16
	Ypixel uint16
}

const (
	AT_FDCWD            = -0x2
	AT_REMOVEDIR        = 0x80
	AT_SYMLINK_FOLLOW   = 0x40
	AT_SYMLINK_NOFOLLOW = 0x20
)

type PollFd struct {
	Fd      int32
	Events  int16
	Revents int16
}

const (
	POLLERR    = 0x8
	POLLHUP    = 0x10
	POLLIN     = 0x1
	POLLNVAL   = 0x20
	POLLOUT    = 0x4
	POLLPRI    = 0x2
	POLLRDBAND = 0x80
	POLLRDNORM = 0x40
	POLLWRBAND = 0x100
	POLLWRNORM = 0x4
)

type Utsname struct {
	Sysname  [256]byte
	Nodename [256]byte
	Release  [256]byte
	Version  [256]byte
	Machine  [256]byte
}

const SizeofClockinfo = 0x14

type Clockinfo struct {
	Hz      int32
	Tick    int32
	Tickadj int32
	Stathz  int32
	Profhz  int32
}

type CtlInfo struct {
	Id   uint32
	Name [96]byte
}

const SizeofKinfoProc = 0x288

type Eproc struct {
	Paddr   uintptr
	Sess    uintptr
	Pcred   Pcred
	Ucred   Ucred
	Vm      Vmspace
	Ppid    int32
	Pgid    int32
	Jobc    int16
	Tdev    int32
	Tpgid   int32
	Tsess   uintptr
<<<<<<< HEAD
	Wmesg   [8]int8
=======
	Wmesg   [8]byte
>>>>>>> e8d3e9b1
	Xsize   int32
	Xrssize int16
	Xccount int16
	Xswrss  int16
	Flag    int32
<<<<<<< HEAD
	Login   [12]int8
=======
	Login   [12]byte
>>>>>>> e8d3e9b1
	Spare   [4]int32
	_       [4]byte
}

type ExternProc struct {
	P_starttime Timeval
	P_vmspace   *Vmspace
	P_sigacts   uintptr
	P_flag      int32
	P_stat      int8
	P_pid       int32
	P_oppid     int32
	P_dupfd     int32
	User_stack  *int8
	Exit_thread *byte
	P_debugger  int32
	Sigwait     int32
	P_estcpu    uint32
	P_cpticks   int32
	P_pctcpu    uint32
	P_wchan     *byte
	P_wmesg     *int8
	P_swtime    uint32
	P_slptime   uint32
	P_realtimer Itimerval
	P_rtime     Timeval
	P_uticks    uint64
	P_sticks    uint64
	P_iticks    uint64
	P_traceflag int32
	P_tracep    uintptr
	P_siglist   int32
	P_textvp    uintptr
	P_holdcnt   int32
	P_sigmask   uint32
	P_sigignore uint32
	P_sigcatch  uint32
	P_priority  uint8
	P_usrpri    uint8
	P_nice      int8
<<<<<<< HEAD
	P_comm      [17]int8
=======
	P_comm      [17]byte
>>>>>>> e8d3e9b1
	P_pgrp      uintptr
	P_addr      uintptr
	P_xstat     uint16
	P_acflag    uint16
	P_ru        *Rusage
}

type Itimerval struct {
	Interval Timeval
	Value    Timeval
}

type KinfoProc struct {
	Proc  ExternProc
	Eproc Eproc
}

type Vmspace struct {
	Dummy  int32
	Dummy2 *int8
	Dummy3 [5]int32
	Dummy4 [3]*int8
}

type Pcred struct {
	Pc_lock  [72]int8
	Pc_ucred uintptr
	P_ruid   uint32
	P_svuid  uint32
	P_rgid   uint32
	P_svgid  uint32
	P_refcnt int32
	_        [4]byte
}

type Ucred struct {
	Ref     int32
	Uid     uint32
	Ngroups int16
	Groups  [16]uint32
<<<<<<< HEAD
}
=======
}

type SysvIpcPerm struct {
	Uid  uint32
	Gid  uint32
	Cuid uint32
	Cgid uint32
	Mode uint16
	_    uint16
	_    int32
}
type SysvShmDesc struct {
	Perm   SysvIpcPerm
	Segsz  uint64
	Lpid   int32
	Cpid   int32
	Nattch uint16
	_      [34]byte
}

const (
	IPC_CREAT   = 0x200
	IPC_EXCL    = 0x400
	IPC_NOWAIT  = 0x800
	IPC_PRIVATE = 0x0
)

const (
	IPC_RMID = 0x0
	IPC_SET  = 0x1
	IPC_STAT = 0x2
)

const (
	SHM_RDONLY = 0x1000
	SHM_RND    = 0x2000
)
>>>>>>> e8d3e9b1
<|MERGE_RESOLUTION|>--- conflicted
+++ resolved
@@ -209,8 +209,6 @@
 	Sc_reserved [5]uint32
 }
 
-<<<<<<< HEAD
-=======
 type RawSockaddrVM struct {
 	Len       uint8
 	Family    uint8
@@ -297,7 +295,6 @@
 	Sogen uint64
 }
 
->>>>>>> e8d3e9b1
 type _Socklen uint32
 
 type Xucred struct {
@@ -396,26 +393,6 @@
 }
 
 const (
-<<<<<<< HEAD
-	SizeofSockaddrInet4    = 0x10
-	SizeofSockaddrInet6    = 0x1c
-	SizeofSockaddrAny      = 0x6c
-	SizeofSockaddrUnix     = 0x6a
-	SizeofSockaddrDatalink = 0x14
-	SizeofSockaddrCtl      = 0x20
-	SizeofXucred           = 0x4c
-	SizeofLinger           = 0x8
-	SizeofIovec            = 0x10
-	SizeofIPMreq           = 0x8
-	SizeofIPMreqn          = 0xc
-	SizeofIPv6Mreq         = 0x14
-	SizeofMsghdr           = 0x30
-	SizeofCmsghdr          = 0xc
-	SizeofInet4Pktinfo     = 0xc
-	SizeofInet6Pktinfo     = 0x14
-	SizeofIPv6MTUInfo      = 0x20
-	SizeofICMPv6Filter     = 0x20
-=======
 	SizeofSockaddrInet4     = 0x10
 	SizeofSockaddrInet6     = 0x1c
 	SizeofSockaddrAny       = 0x6c
@@ -440,7 +417,6 @@
 	SizeofIPv6MTUInfo       = 0x20
 	SizeofICMPv6Filter      = 0x20
 	SizeofTCPConnectionInfo = 0x70
->>>>>>> e8d3e9b1
 )
 
 const (
@@ -692,21 +668,13 @@
 	Tdev    int32
 	Tpgid   int32
 	Tsess   uintptr
-<<<<<<< HEAD
-	Wmesg   [8]int8
-=======
 	Wmesg   [8]byte
->>>>>>> e8d3e9b1
 	Xsize   int32
 	Xrssize int16
 	Xccount int16
 	Xswrss  int16
 	Flag    int32
-<<<<<<< HEAD
-	Login   [12]int8
-=======
 	Login   [12]byte
->>>>>>> e8d3e9b1
 	Spare   [4]int32
 	_       [4]byte
 }
@@ -747,11 +715,7 @@
 	P_priority  uint8
 	P_usrpri    uint8
 	P_nice      int8
-<<<<<<< HEAD
-	P_comm      [17]int8
-=======
 	P_comm      [17]byte
->>>>>>> e8d3e9b1
 	P_pgrp      uintptr
 	P_addr      uintptr
 	P_xstat     uint16
@@ -792,9 +756,6 @@
 	Uid     uint32
 	Ngroups int16
 	Groups  [16]uint32
-<<<<<<< HEAD
-}
-=======
 }
 
 type SysvIpcPerm struct {
@@ -831,5 +792,4 @@
 const (
 	SHM_RDONLY = 0x1000
 	SHM_RND    = 0x2000
-)
->>>>>>> e8d3e9b1
+)