package libcontainer

import (
	"encoding/json"
	"errors"
	"fmt"
	"os"
	"path/filepath"
	"regexp"
	"runtime/debug"
	"strconv"

	securejoin "github.com/cyphar/filepath-securejoin"
	"github.com/moby/sys/mountinfo"
	"golang.org/x/sys/unix"

	"github.com/opencontainers/runc/libcontainer/cgroups/manager"
	"github.com/opencontainers/runc/libcontainer/configs"
	"github.com/opencontainers/runc/libcontainer/configs/validate"
	"github.com/opencontainers/runc/libcontainer/intelrdt"
	"github.com/opencontainers/runc/libcontainer/utils"
	"github.com/sirupsen/logrus"
)

const (
	stateFilename    = "state.json"
	execFifoFilename = "exec.fifo"
)

var idRegex = regexp.MustCompile(`^[\w+-\.]+$`)

// InitArgs returns an options func to configure a LinuxFactory with the
// provided init binary path and arguments.
func InitArgs(args ...string) func(*LinuxFactory) error {
	return func(l *LinuxFactory) (err error) {
		if len(args) > 0 {
			// Resolve relative paths to ensure that its available
			// after directory changes.
			if args[0], err = filepath.Abs(args[0]); err != nil {
				// The only error returned from filepath.Abs is
				// the one from os.Getwd, i.e. a system error.
				return err
			}
		}

		l.InitArgs = args
		return nil
	}
}

// IntelRdtfs is an options func to configure a LinuxFactory to return
// containers that use the Intel RDT "resource control" filesystem to
// create and manage Intel RDT resources (e.g., L3 cache, memory bandwidth).
func IntelRdtFs(l *LinuxFactory) error {
	if !intelrdt.IsCATEnabled() && !intelrdt.IsMBAEnabled() {
		l.NewIntelRdtManager = nil
	} else {
		l.NewIntelRdtManager = func(config *configs.Config, id string, path string) intelrdt.Manager {
			return intelrdt.NewManager(config, id, path)
		}
	}
	return nil
}

// TmpfsRoot is an option func to mount LinuxFactory.Root to tmpfs.
func TmpfsRoot(l *LinuxFactory) error {
	mounted, err := mountinfo.Mounted(l.Root)
	if err != nil {
		return err
	}
	if !mounted {
		if err := mount("tmpfs", l.Root, "", "tmpfs", 0, ""); err != nil {
			return err
		}
	}
	return nil
}

// CriuPath returns an option func to configure a LinuxFactory with the
// provided criupath
func CriuPath(criupath string) func(*LinuxFactory) error {
	return func(l *LinuxFactory) error {
		l.CriuPath = criupath
		return nil
	}
}

// New returns a linux based container factory based in the root directory and
// configures the factory with the provided option funcs.
func New(root string, options ...func(*LinuxFactory) error) (Factory, error) {
	if root != "" {
		if err := os.MkdirAll(root, 0o700); err != nil {
			return nil, err
		}
	}
	l := &LinuxFactory{
		Root:      root,
		InitPath:  "/proc/self/exe",
		InitArgs:  []string{os.Args[0], "init"},
		Validator: validate.New(),
		CriuPath:  "criu",
	}

	for _, opt := range options {
		if opt == nil {
			continue
		}
		if err := opt(l); err != nil {
			return nil, err
		}
	}
	return l, nil
}

// LinuxFactory implements the default factory interface for linux based systems.
type LinuxFactory struct {
	// Root directory for the factory to store state.
	Root string

	// InitPath is the path for calling the init responsibilities for spawning
	// a container.
	InitPath string

	// InitArgs are arguments for calling the init responsibilities for spawning
	// a container.
	InitArgs []string

	// CriuPath is the path to the criu binary used for checkpoint and restore of
	// containers.
	CriuPath string

	// New{u,g}idmapPath is the path to the binaries used for mapping with
	// rootless containers.
	NewuidmapPath string
	NewgidmapPath string

	// Validator provides validation to container configurations.
	Validator validate.Validator

	// NewIntelRdtManager returns an initialized Intel RDT manager for a single container.
	NewIntelRdtManager func(config *configs.Config, id string, path string) intelrdt.Manager
}

func (l *LinuxFactory) Create(id string, config *configs.Config) (Container, error) {
	if l.Root == "" {
		return nil, errors.New("root not set")
	}
	if err := l.validateID(id); err != nil {
		return nil, err
	}
	if err := l.Validator.Validate(config); err != nil {
		return nil, err
	}
	containerRoot, err := securejoin.SecureJoin(l.Root, id)
	if err != nil {
		return nil, err
	}
	if _, err := os.Stat(containerRoot); err == nil {
		return nil, ErrExist
	} else if !os.IsNotExist(err) {
		return nil, err
<<<<<<< HEAD
	}

	cm, err := manager.New(config.Cgroups)
	if err != nil {
		return nil, err
	}

	// Check that cgroup does not exist or empty (no processes).
	// Note for cgroup v1 this check is not thorough, as there are multiple
	// separate hierarchies, while both Exists() and GetAllPids() only use
	// one for "devices" controller (assuming others are the same, which is
	// probably true in almost all scenarios). Checking all the hierarchies
	// would be too expensive.
	if cm.Exists() {
		pids, err := cm.GetAllPids()
		// Reading PIDs can race with cgroups removal, so ignore ENOENT and ENODEV.
		if err != nil && !errors.Is(err, os.ErrNotExist) && !errors.Is(err, unix.ENODEV) {
			return nil, fmt.Errorf("unable to get cgroup PIDs: %w", err)
		}
		if len(pids) != 0 {
			// TODO: return an error.
			logrus.Warnf("container's cgroup is not empty: %d process(es) found", len(pids))
			logrus.Warn("DEPRECATED: running container in a non-empty cgroup won't be supported in runc 1.2; https://github.com/opencontainers/runc/issues/3132")
		}
	}

=======
	}

	cm, err := manager.New(config.Cgroups)
	if err != nil {
		return nil, err
	}

	// Check that cgroup does not exist or empty (no processes).
	// Note for cgroup v1 this check is not thorough, as there are multiple
	// separate hierarchies, while both Exists() and GetAllPids() only use
	// one for "devices" controller (assuming others are the same, which is
	// probably true in almost all scenarios). Checking all the hierarchies
	// would be too expensive.
	if cm.Exists() {
		pids, err := cm.GetAllPids()
		// Reading PIDs can race with cgroups removal, so ignore ENOENT and ENODEV.
		if err != nil && !errors.Is(err, os.ErrNotExist) && !errors.Is(err, unix.ENODEV) {
			return nil, fmt.Errorf("unable to get cgroup PIDs: %w", err)
		}
		if len(pids) != 0 {
			// TODO: return an error.
			logrus.Warnf("container's cgroup is not empty: %d process(es) found", len(pids))
			logrus.Warn("DEPRECATED: running container in a non-empty cgroup won't be supported in runc 1.2; https://github.com/opencontainers/runc/issues/3132")
		}
	}

>>>>>>> e8d3e9b1
	// Check that cgroup is not frozen. Do not use Exists() here
	// since in cgroup v1 it only checks "devices" controller.
	st, err := cm.GetFreezerState()
	if err != nil {
		return nil, fmt.Errorf("unable to get cgroup freezer state: %w", err)
	}
	if st == configs.Frozen {
		return nil, errors.New("container's cgroup unexpectedly frozen")
	}

	if err := os.MkdirAll(containerRoot, 0o711); err != nil {
		return nil, err
	}
	if err := os.Chown(containerRoot, unix.Geteuid(), unix.Getegid()); err != nil {
		return nil, err
	}
	c := &linuxContainer{
		id:            id,
		root:          containerRoot,
		config:        config,
		initPath:      l.InitPath,
		initArgs:      l.InitArgs,
		criuPath:      l.CriuPath,
		newuidmapPath: l.NewuidmapPath,
		newgidmapPath: l.NewgidmapPath,
		cgroupManager: cm,
	}
	if l.NewIntelRdtManager != nil {
		c.intelRdtManager = l.NewIntelRdtManager(config, id, "")
	}
	c.state = &stoppedState{c: c}
	return c, nil
}

func (l *LinuxFactory) Load(id string) (Container, error) {
	if l.Root == "" {
		return nil, errors.New("root not set")
	}
	// when load, we need to check id is valid or not.
	if err := l.validateID(id); err != nil {
		return nil, err
	}
	containerRoot, err := securejoin.SecureJoin(l.Root, id)
	if err != nil {
		return nil, err
	}
	state, err := l.loadState(containerRoot)
	if err != nil {
		return nil, err
	}
	r := &nonChildProcess{
		processPid:       state.InitProcessPid,
		processStartTime: state.InitProcessStartTime,
		fds:              state.ExternalDescriptors,
	}
	cm, err := manager.NewWithPaths(state.Config.Cgroups, state.CgroupPaths)
	if err != nil {
		return nil, err
	}
	c := &linuxContainer{
		initProcess:          r,
		initProcessStartTime: state.InitProcessStartTime,
		id:                   id,
		config:               &state.Config,
		initPath:             l.InitPath,
		initArgs:             l.InitArgs,
		criuPath:             l.CriuPath,
		newuidmapPath:        l.NewuidmapPath,
		newgidmapPath:        l.NewgidmapPath,
		cgroupManager:        cm,
		root:                 containerRoot,
		created:              state.Created,
	}
	if l.NewIntelRdtManager != nil {
		c.intelRdtManager = l.NewIntelRdtManager(&state.Config, id, state.IntelRdtPath)
	}
	c.state = &loadedState{c: c}
	if err := c.refreshState(); err != nil {
		return nil, err
	}
	return c, nil
}

func (l *LinuxFactory) Type() string {
	return "libcontainer"
}

// StartInitialization loads a container by opening the pipe fd from the parent to read the configuration and state
// This is a low level implementation detail of the reexec and should not be consumed externally
func (l *LinuxFactory) StartInitialization() (err error) {
	// Get the INITPIPE.
	envInitPipe := os.Getenv("_LIBCONTAINER_INITPIPE")
	pipefd, err := strconv.Atoi(envInitPipe)
	if err != nil {
		err = fmt.Errorf("unable to convert _LIBCONTAINER_INITPIPE: %w", err)
		logrus.Error(err)
		return err
	}
	pipe := os.NewFile(uintptr(pipefd), "pipe")
	defer pipe.Close()

	defer func() {
		// We have an error during the initialization of the container's init,
		// send it back to the parent process in the form of an initError.
		if werr := writeSync(pipe, procError); werr != nil {
			fmt.Fprintln(os.Stderr, err)
			return
		}
		if werr := utils.WriteJSON(pipe, &initError{Message: err.Error()}); werr != nil {
			fmt.Fprintln(os.Stderr, err)
			return
		}
	}()

	// Only init processes have FIFOFD.
	fifofd := -1
	envInitType := os.Getenv("_LIBCONTAINER_INITTYPE")
	it := initType(envInitType)
	if it == initStandard {
		envFifoFd := os.Getenv("_LIBCONTAINER_FIFOFD")
		if fifofd, err = strconv.Atoi(envFifoFd); err != nil {
			return fmt.Errorf("unable to convert _LIBCONTAINER_FIFOFD: %w", err)
		}
	}

	var consoleSocket *os.File
	if envConsole := os.Getenv("_LIBCONTAINER_CONSOLE"); envConsole != "" {
		console, err := strconv.Atoi(envConsole)
		if err != nil {
			return fmt.Errorf("unable to convert _LIBCONTAINER_CONSOLE: %w", err)
		}
		consoleSocket = os.NewFile(uintptr(console), "console-socket")
		defer consoleSocket.Close()
	}

	logPipeFdStr := os.Getenv("_LIBCONTAINER_LOGPIPE")
	logPipeFd, err := strconv.Atoi(logPipeFdStr)
	if err != nil {
		return fmt.Errorf("unable to convert _LIBCONTAINER_LOGPIPE: %w", err)
	}

	// Get mount files (O_PATH).
	mountFds, err := parseMountFds()
	if err != nil {
		return err
	}

	// clear the current process's environment to clean any libcontainer
	// specific env vars.
	os.Clearenv()

	defer func() {
		if e := recover(); e != nil {
<<<<<<< HEAD
			err = fmt.Errorf("panic from initialization: %w, %v", e, string(debug.Stack()))
=======
			if e, ok := e.(error); ok {
				err = fmt.Errorf("panic from initialization: %w, %s", e, debug.Stack())
			} else {
				//nolint:errorlint // here e is not of error type
				err = fmt.Errorf("panic from initialization: %v, %s", e, debug.Stack())
			}
>>>>>>> e8d3e9b1
		}
	}()

	i, err := newContainerInit(it, pipe, consoleSocket, fifofd, logPipeFd, mountFds)
	if err != nil {
		return err
	}

	// If Init succeeds, syscall.Exec will not return, hence none of the defers will be called.
	return i.Init()
}

func (l *LinuxFactory) loadState(root string) (*State, error) {
	stateFilePath, err := securejoin.SecureJoin(root, stateFilename)
	if err != nil {
		return nil, err
	}
	f, err := os.Open(stateFilePath)
	if err != nil {
		if os.IsNotExist(err) {
			return nil, ErrNotExist
		}
		return nil, err
	}
	defer f.Close()
	var state *State
	if err := json.NewDecoder(f).Decode(&state); err != nil {
		return nil, err
	}
	return state, nil
}

func (l *LinuxFactory) validateID(id string) error {
	if !idRegex.MatchString(id) || string(os.PathSeparator)+id != utils.CleanPath(string(os.PathSeparator)+id) {
		return ErrInvalidID
	}

	return nil
}

// NewuidmapPath returns an option func to configure a LinuxFactory with the
// provided ..
func NewuidmapPath(newuidmapPath string) func(*LinuxFactory) error {
	return func(l *LinuxFactory) error {
		l.NewuidmapPath = newuidmapPath
		return nil
	}
}

// NewgidmapPath returns an option func to configure a LinuxFactory with the
// provided ..
func NewgidmapPath(newgidmapPath string) func(*LinuxFactory) error {
	return func(l *LinuxFactory) error {
		l.NewgidmapPath = newgidmapPath
		return nil
	}
}

func parseMountFds() ([]int, error) {
	fdsJson := os.Getenv("_LIBCONTAINER_MOUNT_FDS")
	if fdsJson == "" {
		// Always return the nil slice if no fd is present.
		return nil, nil
	}

	var mountFds []int
	if err := json.Unmarshal([]byte(fdsJson), &mountFds); err != nil {
		return nil, fmt.Errorf("Error unmarshalling _LIBCONTAINER_MOUNT_FDS: %w", err)
	}

	return mountFds, nil
}<|MERGE_RESOLUTION|>--- conflicted
+++ resolved
@@ -159,7 +159,6 @@
 		return nil, ErrExist
 	} else if !os.IsNotExist(err) {
 		return nil, err
-<<<<<<< HEAD
 	}
 
 	cm, err := manager.New(config.Cgroups)
@@ -186,34 +185,6 @@
 		}
 	}
 
-=======
-	}
-
-	cm, err := manager.New(config.Cgroups)
-	if err != nil {
-		return nil, err
-	}
-
-	// Check that cgroup does not exist or empty (no processes).
-	// Note for cgroup v1 this check is not thorough, as there are multiple
-	// separate hierarchies, while both Exists() and GetAllPids() only use
-	// one for "devices" controller (assuming others are the same, which is
-	// probably true in almost all scenarios). Checking all the hierarchies
-	// would be too expensive.
-	if cm.Exists() {
-		pids, err := cm.GetAllPids()
-		// Reading PIDs can race with cgroups removal, so ignore ENOENT and ENODEV.
-		if err != nil && !errors.Is(err, os.ErrNotExist) && !errors.Is(err, unix.ENODEV) {
-			return nil, fmt.Errorf("unable to get cgroup PIDs: %w", err)
-		}
-		if len(pids) != 0 {
-			// TODO: return an error.
-			logrus.Warnf("container's cgroup is not empty: %d process(es) found", len(pids))
-			logrus.Warn("DEPRECATED: running container in a non-empty cgroup won't be supported in runc 1.2; https://github.com/opencontainers/runc/issues/3132")
-		}
-	}
-
->>>>>>> e8d3e9b1
 	// Check that cgroup is not frozen. Do not use Exists() here
 	// since in cgroup v1 it only checks "devices" controller.
 	st, err := cm.GetFreezerState()
@@ -367,16 +338,12 @@
 
 	defer func() {
 		if e := recover(); e != nil {
-<<<<<<< HEAD
-			err = fmt.Errorf("panic from initialization: %w, %v", e, string(debug.Stack()))
-=======
 			if e, ok := e.(error); ok {
 				err = fmt.Errorf("panic from initialization: %w, %s", e, debug.Stack())
 			} else {
 				//nolint:errorlint // here e is not of error type
 				err = fmt.Errorf("panic from initialization: %v, %s", e, debug.Stack())
 			}
->>>>>>> e8d3e9b1
 		}
 	}()
 
