// Internal functions for libseccomp Go bindings
// No exported functions

package seccomp

import (
	"errors"
	"fmt"
	"syscall"
)

// Unexported C wrapping code - provides the C-Golang interface
// Get the seccomp header in scope
// Need stdlib.h for free() on cstrings

// To compile libseccomp-golang against a specific version of libseccomp:
// cd ../libseccomp && mkdir -p prefix
// ./configure --prefix=$PWD/prefix && make && make install
// cd ../libseccomp-golang
// PKG_CONFIG_PATH=$PWD/../libseccomp/prefix/lib/pkgconfig/ make
// LD_PRELOAD=$PWD/../libseccomp/prefix/lib/libseccomp.so.2.5.0 PKG_CONFIG_PATH=$PWD/../libseccomp/prefix/lib/pkgconfig/ make test

// #cgo pkg-config: libseccomp
/*
#include <errno.h>
#include <stdlib.h>
#include <seccomp.h>

#if (SCMP_VER_MAJOR < 2) || \
    (SCMP_VER_MAJOR == 2 && SCMP_VER_MINOR < 3) || \
    (SCMP_VER_MAJOR == 2 && SCMP_VER_MINOR == 3 && SCMP_VER_MICRO < 1)
#error This package requires libseccomp >= v2.3.1
#endif

#define ARCH_BAD ~0

const uint32_t C_ARCH_BAD = ARCH_BAD;

#ifndef SCMP_ARCH_PPC
#define SCMP_ARCH_PPC ARCH_BAD
#endif

#ifndef SCMP_ARCH_PPC64
#define SCMP_ARCH_PPC64 ARCH_BAD
#endif

#ifndef SCMP_ARCH_PPC64LE
#define SCMP_ARCH_PPC64LE ARCH_BAD
#endif

#ifndef SCMP_ARCH_S390
#define SCMP_ARCH_S390 ARCH_BAD
#endif

#ifndef SCMP_ARCH_S390X
#define SCMP_ARCH_S390X ARCH_BAD
#endif

#ifndef SCMP_ARCH_PARISC
#define SCMP_ARCH_PARISC ARCH_BAD
#endif

#ifndef SCMP_ARCH_PARISC64
#define SCMP_ARCH_PARISC64 ARCH_BAD
#endif

<<<<<<< HEAD
=======
#ifndef SCMP_ARCH_RISCV64
#define SCMP_ARCH_RISCV64 ARCH_BAD
#endif

>>>>>>> e8d3e9b1
const uint32_t C_ARCH_NATIVE       = SCMP_ARCH_NATIVE;
const uint32_t C_ARCH_X86          = SCMP_ARCH_X86;
const uint32_t C_ARCH_X86_64       = SCMP_ARCH_X86_64;
const uint32_t C_ARCH_X32          = SCMP_ARCH_X32;
const uint32_t C_ARCH_ARM          = SCMP_ARCH_ARM;
const uint32_t C_ARCH_AARCH64      = SCMP_ARCH_AARCH64;
const uint32_t C_ARCH_MIPS         = SCMP_ARCH_MIPS;
const uint32_t C_ARCH_MIPS64       = SCMP_ARCH_MIPS64;
const uint32_t C_ARCH_MIPS64N32    = SCMP_ARCH_MIPS64N32;
const uint32_t C_ARCH_MIPSEL       = SCMP_ARCH_MIPSEL;
const uint32_t C_ARCH_MIPSEL64     = SCMP_ARCH_MIPSEL64;
const uint32_t C_ARCH_MIPSEL64N32  = SCMP_ARCH_MIPSEL64N32;
const uint32_t C_ARCH_PPC          = SCMP_ARCH_PPC;
const uint32_t C_ARCH_PPC64        = SCMP_ARCH_PPC64;
const uint32_t C_ARCH_PPC64LE      = SCMP_ARCH_PPC64LE;
const uint32_t C_ARCH_S390         = SCMP_ARCH_S390;
const uint32_t C_ARCH_S390X        = SCMP_ARCH_S390X;
const uint32_t C_ARCH_PARISC       = SCMP_ARCH_PARISC;
const uint32_t C_ARCH_PARISC64     = SCMP_ARCH_PARISC64;
<<<<<<< HEAD
=======
const uint32_t C_ARCH_RISCV64      = SCMP_ARCH_RISCV64;
>>>>>>> e8d3e9b1

#ifndef SCMP_ACT_LOG
#define SCMP_ACT_LOG 0x7ffc0000U
#endif

#ifndef SCMP_ACT_KILL_PROCESS
#define SCMP_ACT_KILL_PROCESS 0x80000000U
#endif

#ifndef SCMP_ACT_KILL_THREAD
#define SCMP_ACT_KILL_THREAD	0x00000000U
#endif

#ifndef SCMP_ACT_NOTIFY
#define SCMP_ACT_NOTIFY 0x7fc00000U
#endif

const uint32_t C_ACT_KILL          = SCMP_ACT_KILL;
const uint32_t C_ACT_KILL_PROCESS  = SCMP_ACT_KILL_PROCESS;
const uint32_t C_ACT_KILL_THREAD   = SCMP_ACT_KILL_THREAD;
const uint32_t C_ACT_TRAP          = SCMP_ACT_TRAP;
const uint32_t C_ACT_ERRNO         = SCMP_ACT_ERRNO(0);
const uint32_t C_ACT_TRACE         = SCMP_ACT_TRACE(0);
const uint32_t C_ACT_LOG           = SCMP_ACT_LOG;
const uint32_t C_ACT_ALLOW         = SCMP_ACT_ALLOW;
const uint32_t C_ACT_NOTIFY        = SCMP_ACT_NOTIFY;

// The libseccomp SCMP_FLTATR_CTL_LOG member of the scmp_filter_attr enum was
// added in v2.4.0
#if SCMP_VER_MAJOR == 2 && SCMP_VER_MINOR < 4
#define SCMP_FLTATR_CTL_LOG _SCMP_FLTATR_MIN
#endif
#if SCMP_VER_MAJOR == 2 && SCMP_VER_MINOR < 5
#define SCMP_FLTATR_CTL_SSB _SCMP_FLTATR_MIN
#endif

<<<<<<< HEAD
const uint32_t C_ATTRIBUTE_DEFAULT = (uint32_t)SCMP_FLTATR_ACT_DEFAULT;
const uint32_t C_ATTRIBUTE_BADARCH = (uint32_t)SCMP_FLTATR_ACT_BADARCH;
const uint32_t C_ATTRIBUTE_NNP     = (uint32_t)SCMP_FLTATR_CTL_NNP;
const uint32_t C_ATTRIBUTE_TSYNC   = (uint32_t)SCMP_FLTATR_CTL_TSYNC;
const uint32_t C_ATTRIBUTE_LOG     = (uint32_t)SCMP_FLTATR_CTL_LOG;
const uint32_t C_ATTRIBUTE_SSB     = (uint32_t)SCMP_FLTATR_CTL_SSB;
=======
// The following SCMP_FLTATR_*  were added in libseccomp v2.5.0.
#if SCMP_VER_MAJOR == 2 && SCMP_VER_MINOR < 5
#define SCMP_FLTATR_CTL_SSB      _SCMP_FLTATR_MIN
#define SCMP_FLTATR_CTL_OPTIMIZE _SCMP_FLTATR_MIN
#define SCMP_FLTATR_API_SYSRAWRC _SCMP_FLTATR_MIN
#endif

const uint32_t C_ATTRIBUTE_DEFAULT  = (uint32_t)SCMP_FLTATR_ACT_DEFAULT;
const uint32_t C_ATTRIBUTE_BADARCH  = (uint32_t)SCMP_FLTATR_ACT_BADARCH;
const uint32_t C_ATTRIBUTE_NNP      = (uint32_t)SCMP_FLTATR_CTL_NNP;
const uint32_t C_ATTRIBUTE_TSYNC    = (uint32_t)SCMP_FLTATR_CTL_TSYNC;
const uint32_t C_ATTRIBUTE_LOG      = (uint32_t)SCMP_FLTATR_CTL_LOG;
const uint32_t C_ATTRIBUTE_SSB      = (uint32_t)SCMP_FLTATR_CTL_SSB;
const uint32_t C_ATTRIBUTE_OPTIMIZE = (uint32_t)SCMP_FLTATR_CTL_OPTIMIZE;
const uint32_t C_ATTRIBUTE_SYSRAWRC = (uint32_t)SCMP_FLTATR_API_SYSRAWRC;
>>>>>>> e8d3e9b1

const int      C_CMP_NE            = (int)SCMP_CMP_NE;
const int      C_CMP_LT            = (int)SCMP_CMP_LT;
const int      C_CMP_LE            = (int)SCMP_CMP_LE;
const int      C_CMP_EQ            = (int)SCMP_CMP_EQ;
const int      C_CMP_GE            = (int)SCMP_CMP_GE;
const int      C_CMP_GT            = (int)SCMP_CMP_GT;
const int      C_CMP_MASKED_EQ     = (int)SCMP_CMP_MASKED_EQ;

const int      C_VERSION_MAJOR     = SCMP_VER_MAJOR;
const int      C_VERSION_MINOR     = SCMP_VER_MINOR;
const int      C_VERSION_MICRO     = SCMP_VER_MICRO;

#if SCMP_VER_MAJOR == 2 && SCMP_VER_MINOR >= 3
unsigned int get_major_version()
{
        return seccomp_version()->major;
}

unsigned int get_minor_version()
{
        return seccomp_version()->minor;
}

unsigned int get_micro_version()
{
        return seccomp_version()->micro;
}
#else
unsigned int get_major_version()
{
        return (unsigned int)C_VERSION_MAJOR;
}

unsigned int get_minor_version()
{
        return (unsigned int)C_VERSION_MINOR;
}

unsigned int get_micro_version()
{
        return (unsigned int)C_VERSION_MICRO;
}
#endif

// The libseccomp API level functions were added in v2.4.0
#if SCMP_VER_MAJOR == 2 && SCMP_VER_MINOR < 4
const unsigned int seccomp_api_get(void)
{
	// libseccomp-golang requires libseccomp v2.2.0, at a minimum, which
	// supported API level 2. However, the kernel may not support API level
	// 2 constructs which are the seccomp() system call and the TSYNC
	// filter flag. Return the "reserved" value of 0 here to indicate that
	// proper API level support is not available in libseccomp.
	return 0;
}

int seccomp_api_set(unsigned int level)
{
	return -EOPNOTSUPP;
}
#endif

typedef struct scmp_arg_cmp* scmp_cast_t;

void* make_arg_cmp_array(unsigned int length)
{
        return calloc(length, sizeof(struct scmp_arg_cmp));
}

// Wrapper to add an scmp_arg_cmp struct to an existing arg_cmp array
void add_struct_arg_cmp(
                        struct scmp_arg_cmp* arr,
                        unsigned int pos,
                        unsigned int arg,
                        int compare,
                        uint64_t a,
                        uint64_t b
                       )
{
        arr[pos].arg = arg;
        arr[pos].op = compare;
        arr[pos].datum_a = a;
        arr[pos].datum_b = b;

        return;
}

// The seccomp notify API functions were added in v2.5.0
<<<<<<< HEAD
#if (SCMP_VER_MAJOR < 2) || \
    (SCMP_VER_MAJOR == 2 && SCMP_VER_MINOR < 5)
=======
#if SCMP_VER_MAJOR == 2 && SCMP_VER_MINOR < 5
>>>>>>> e8d3e9b1

struct seccomp_data {
	int nr;
	__u32 arch;
	__u64 instruction_pointer;
	__u64 args[6];
};

struct seccomp_notif {
	__u64 id;
	__u32 pid;
	__u32 flags;
	struct seccomp_data data;
};

struct seccomp_notif_resp {
	__u64 id;
	__s64 val;
	__s32 error;
	__u32 flags;
};

int seccomp_notify_alloc(struct seccomp_notif **req, struct seccomp_notif_resp **resp) {
	return -EOPNOTSUPP;
}
int seccomp_notify_fd(const scmp_filter_ctx ctx) {
	return -EOPNOTSUPP;
}
void seccomp_notify_free(struct seccomp_notif *req, struct seccomp_notif_resp *resp) {
}
int seccomp_notify_id_valid(int fd, uint64_t id) {
	return -EOPNOTSUPP;
}
int seccomp_notify_receive(int fd, struct seccomp_notif *req) {
	return -EOPNOTSUPP;
}
int seccomp_notify_respond(int fd, struct seccomp_notif_resp *resp) {
	return -EOPNOTSUPP;
}

#endif
*/
import "C"

// Nonexported types
type scmpFilterAttr uint32

// Nonexported constants

const (
	filterAttrActDefault scmpFilterAttr = iota
<<<<<<< HEAD
	filterAttrActBadArch scmpFilterAttr = iota
	filterAttrNNP        scmpFilterAttr = iota
	filterAttrTsync      scmpFilterAttr = iota
	filterAttrLog        scmpFilterAttr = iota
	filterAttrSSB        scmpFilterAttr = iota
=======
	filterAttrActBadArch
	filterAttrNNP
	filterAttrTsync
	filterAttrLog
	filterAttrSSB
	filterAttrOptimize
	filterAttrRawRC
>>>>>>> e8d3e9b1
)

const (
	// An error return from certain libseccomp functions
	scmpError C.int = -1
	// Comparison boundaries to check for architecture validity
	archStart ScmpArch = ArchNative
<<<<<<< HEAD
	archEnd   ScmpArch = ArchPARISC64
	// Comparison boundaries to check for action validity
	actionStart ScmpAction = ActKill
=======
	archEnd   ScmpArch = ArchRISCV64
	// Comparison boundaries to check for action validity
	actionStart ScmpAction = ActKillThread
>>>>>>> e8d3e9b1
	actionEnd   ScmpAction = ActKillProcess
	// Comparison boundaries to check for comparison operator validity
	compareOpStart ScmpCompareOp = CompareNotEqual
	compareOpEnd   ScmpCompareOp = CompareMaskedEqual
)

var (
	// errBadFilter is thrown on bad filter context.
	errBadFilter = errors.New("filter is invalid or uninitialized")
	errDefAction = errors.New("requested action matches default action of filter")
	// Constants representing library major, minor, and micro versions
	verMajor = uint(C.get_major_version())
	verMinor = uint(C.get_minor_version())
	verMicro = uint(C.get_micro_version())
)

// Nonexported functions

// checkVersion returns an error if the libseccomp version being used
// is less than the one specified by major, minor, and micro arguments.
// Argument op is an arbitrary non-empty operation description, which
// is used as a part of the error message returned.
//
// Most users should use checkAPI instead.
func checkVersion(op string, major, minor, micro uint) error {
	if (verMajor > major) ||
		(verMajor == major && verMinor > minor) ||
		(verMajor == major && verMinor == minor && verMicro >= micro) {
		return nil
	}
	return &VersionError{
		op:    op,
		major: major,
		minor: minor,
		micro: micro,
	}
}

func ensureSupportedVersion() error {
	return checkVersion("seccomp", 2, 3, 1)
}

// Get the API level
func getAPI() (uint, error) {
	api := C.seccomp_api_get()
	if api == 0 {
		return 0, fmt.Errorf("API level operations are not supported")
	}

	return uint(api), nil
}

// Set the API level
func setAPI(api uint) error {
	if retCode := C.seccomp_api_set(C.uint(api)); retCode != 0 {
		if errRc(retCode) == syscall.EOPNOTSUPP {
			return fmt.Errorf("API level operations are not supported")
		}

		return fmt.Errorf("could not set API level: %v", retCode)
	}

	return nil
}

// Filter helpers

// Filter finalizer - ensure that kernel context for filters is freed
func filterFinalizer(f *ScmpFilter) {
	f.Release()
}

func errRc(rc C.int) error {
	return syscall.Errno(-1 * rc)
}

// Get a raw filter attribute
func (f *ScmpFilter) getFilterAttr(attr scmpFilterAttr) (C.uint32_t, error) {
	f.lock.Lock()
	defer f.lock.Unlock()

	if !f.valid {
		return 0x0, errBadFilter
	}

	var attribute C.uint32_t

	retCode := C.seccomp_attr_get(f.filterCtx, attr.toNative(), &attribute)
	if retCode != 0 {
		return 0x0, errRc(retCode)
	}

	return attribute, nil
}

// Set a raw filter attribute
func (f *ScmpFilter) setFilterAttr(attr scmpFilterAttr, value C.uint32_t) error {
	f.lock.Lock()
	defer f.lock.Unlock()

	if !f.valid {
		return errBadFilter
	}

	retCode := C.seccomp_attr_set(f.filterCtx, attr.toNative(), value)
	if retCode != 0 {
		return errRc(retCode)
	}

	return nil
}

// DOES NOT LOCK OR CHECK VALIDITY
// Assumes caller has already done this
// Wrapper for seccomp_rule_add_... functions
func (f *ScmpFilter) addRuleWrapper(call ScmpSyscall, action ScmpAction, exact bool, length C.uint, cond C.scmp_cast_t) error {
	if length != 0 && cond == nil {
		return fmt.Errorf("null conditions list, but length is nonzero")
	}

	var retCode C.int
	if exact {
		retCode = C.seccomp_rule_add_exact_array(f.filterCtx, action.toNative(), C.int(call), length, cond)
	} else {
		retCode = C.seccomp_rule_add_array(f.filterCtx, action.toNative(), C.int(call), length, cond)
	}

	if retCode != 0 {
		switch e := errRc(retCode); e {
		case syscall.EFAULT:
			return fmt.Errorf("unrecognized syscall %#x", int32(call))
<<<<<<< HEAD
		case syscall.EPERM:
			return fmt.Errorf("requested action matches default action of filter")
=======
		// libseccomp >= v2.5.0 returns EACCES, older versions return EPERM.
		// TODO: remove EPERM once libseccomp < v2.5.0 is not supported.
		case syscall.EPERM, syscall.EACCES:
			return errDefAction
>>>>>>> e8d3e9b1
		case syscall.EINVAL:
			return fmt.Errorf("two checks on same syscall argument")
		default:
			return e
		}
	}

	return nil
}

// Generic add function for filter rules
func (f *ScmpFilter) addRuleGeneric(call ScmpSyscall, action ScmpAction, exact bool, conds []ScmpCondition) error {
	f.lock.Lock()
	defer f.lock.Unlock()

	if !f.valid {
		return errBadFilter
	}

	if len(conds) == 0 {
		if err := f.addRuleWrapper(call, action, exact, 0, nil); err != nil {
			return err
		}
	} else {
		argsArr := C.make_arg_cmp_array(C.uint(len(conds)))
		if argsArr == nil {
			return fmt.Errorf("error allocating memory for conditions")
		}
		defer C.free(argsArr)

		for i, cond := range conds {
			C.add_struct_arg_cmp(C.scmp_cast_t(argsArr), C.uint(i),
				C.uint(cond.Argument), cond.Op.toNative(),
				C.uint64_t(cond.Operand1), C.uint64_t(cond.Operand2))
		}

		if err := f.addRuleWrapper(call, action, exact, C.uint(len(conds)), C.scmp_cast_t(argsArr)); err != nil {
			return err
		}
	}

	return nil
}

// Generic Helpers

// Helper - Sanitize Arch token input
func sanitizeArch(in ScmpArch) error {
	if in < archStart || in > archEnd {
		return fmt.Errorf("unrecognized architecture %#x", uint(in))
	}

	if in.toNative() == C.C_ARCH_BAD {
		return fmt.Errorf("architecture %v is not supported on this version of the library", in)
	}

	return nil
}

func sanitizeAction(in ScmpAction) error {
	inTmp := in & 0x0000FFFF
	if inTmp < actionStart || inTmp > actionEnd {
		return fmt.Errorf("unrecognized action %#x", uint(inTmp))
	}

	if inTmp != ActTrace && inTmp != ActErrno && (in&0xFFFF0000) != 0 {
		return fmt.Errorf("highest 16 bits must be zeroed except for Trace and Errno")
	}

	return nil
}

func sanitizeCompareOp(in ScmpCompareOp) error {
	if in < compareOpStart || in > compareOpEnd {
		return fmt.Errorf("unrecognized comparison operator %#x", uint(in))
	}

	return nil
}

func archFromNative(a C.uint32_t) (ScmpArch, error) {
	switch a {
	case C.C_ARCH_X86:
		return ArchX86, nil
	case C.C_ARCH_X86_64:
		return ArchAMD64, nil
	case C.C_ARCH_X32:
		return ArchX32, nil
	case C.C_ARCH_ARM:
		return ArchARM, nil
	case C.C_ARCH_NATIVE:
		return ArchNative, nil
	case C.C_ARCH_AARCH64:
		return ArchARM64, nil
	case C.C_ARCH_MIPS:
		return ArchMIPS, nil
	case C.C_ARCH_MIPS64:
		return ArchMIPS64, nil
	case C.C_ARCH_MIPS64N32:
		return ArchMIPS64N32, nil
	case C.C_ARCH_MIPSEL:
		return ArchMIPSEL, nil
	case C.C_ARCH_MIPSEL64:
		return ArchMIPSEL64, nil
	case C.C_ARCH_MIPSEL64N32:
		return ArchMIPSEL64N32, nil
	case C.C_ARCH_PPC:
		return ArchPPC, nil
	case C.C_ARCH_PPC64:
		return ArchPPC64, nil
	case C.C_ARCH_PPC64LE:
		return ArchPPC64LE, nil
	case C.C_ARCH_S390:
		return ArchS390, nil
	case C.C_ARCH_S390X:
		return ArchS390X, nil
	case C.C_ARCH_PARISC:
		return ArchPARISC, nil
	case C.C_ARCH_PARISC64:
		return ArchPARISC64, nil
<<<<<<< HEAD
=======
	case C.C_ARCH_RISCV64:
		return ArchRISCV64, nil
>>>>>>> e8d3e9b1
	default:
		return 0x0, fmt.Errorf("unrecognized architecture %#x", uint32(a))
	}
}

// Only use with sanitized arches, no error handling
func (a ScmpArch) toNative() C.uint32_t {
	switch a {
	case ArchX86:
		return C.C_ARCH_X86
	case ArchAMD64:
		return C.C_ARCH_X86_64
	case ArchX32:
		return C.C_ARCH_X32
	case ArchARM:
		return C.C_ARCH_ARM
	case ArchARM64:
		return C.C_ARCH_AARCH64
	case ArchMIPS:
		return C.C_ARCH_MIPS
	case ArchMIPS64:
		return C.C_ARCH_MIPS64
	case ArchMIPS64N32:
		return C.C_ARCH_MIPS64N32
	case ArchMIPSEL:
		return C.C_ARCH_MIPSEL
	case ArchMIPSEL64:
		return C.C_ARCH_MIPSEL64
	case ArchMIPSEL64N32:
		return C.C_ARCH_MIPSEL64N32
	case ArchPPC:
		return C.C_ARCH_PPC
	case ArchPPC64:
		return C.C_ARCH_PPC64
	case ArchPPC64LE:
		return C.C_ARCH_PPC64LE
	case ArchS390:
		return C.C_ARCH_S390
	case ArchS390X:
		return C.C_ARCH_S390X
	case ArchPARISC:
		return C.C_ARCH_PARISC
	case ArchPARISC64:
		return C.C_ARCH_PARISC64
<<<<<<< HEAD
=======
	case ArchRISCV64:
		return C.C_ARCH_RISCV64
>>>>>>> e8d3e9b1
	case ArchNative:
		return C.C_ARCH_NATIVE
	default:
		return 0x0
	}
}

// Only use with sanitized ops, no error handling
func (a ScmpCompareOp) toNative() C.int {
	switch a {
	case CompareNotEqual:
		return C.C_CMP_NE
	case CompareLess:
		return C.C_CMP_LT
	case CompareLessOrEqual:
		return C.C_CMP_LE
	case CompareEqual:
		return C.C_CMP_EQ
	case CompareGreaterEqual:
		return C.C_CMP_GE
	case CompareGreater:
		return C.C_CMP_GT
	case CompareMaskedEqual:
		return C.C_CMP_MASKED_EQ
	default:
		return 0x0
	}
}

func actionFromNative(a C.uint32_t) (ScmpAction, error) {
	aTmp := a & 0xFFFF
	switch a & 0xFFFF0000 {
<<<<<<< HEAD
	case C.C_ACT_KILL:
		return ActKill, nil
=======
>>>>>>> e8d3e9b1
	case C.C_ACT_KILL_PROCESS:
		return ActKillProcess, nil
	case C.C_ACT_KILL_THREAD:
		return ActKillThread, nil
	case C.C_ACT_TRAP:
		return ActTrap, nil
	case C.C_ACT_ERRNO:
		return ActErrno.SetReturnCode(int16(aTmp)), nil
	case C.C_ACT_TRACE:
		return ActTrace.SetReturnCode(int16(aTmp)), nil
	case C.C_ACT_LOG:
		return ActLog, nil
	case C.C_ACT_ALLOW:
		return ActAllow, nil
	case C.C_ACT_NOTIFY:
		return ActNotify, nil
	default:
		return 0x0, fmt.Errorf("unrecognized action %#x", uint32(a))
	}
}

// Only use with sanitized actions, no error handling
func (a ScmpAction) toNative() C.uint32_t {
	switch a & 0xFFFF {
<<<<<<< HEAD
	case ActKill:
		return C.C_ACT_KILL
=======
>>>>>>> e8d3e9b1
	case ActKillProcess:
		return C.C_ACT_KILL_PROCESS
	case ActKillThread:
		return C.C_ACT_KILL_THREAD
	case ActTrap:
		return C.C_ACT_TRAP
	case ActErrno:
		return C.C_ACT_ERRNO | (C.uint32_t(a) >> 16)
	case ActTrace:
		return C.C_ACT_TRACE | (C.uint32_t(a) >> 16)
	case ActLog:
		return C.C_ACT_LOG
	case ActAllow:
		return C.C_ACT_ALLOW
	case ActNotify:
		return C.C_ACT_NOTIFY
	default:
		return 0x0
	}
}

// Internal only, assumes safe attribute
func (a scmpFilterAttr) toNative() uint32 {
	switch a {
	case filterAttrActDefault:
		return uint32(C.C_ATTRIBUTE_DEFAULT)
	case filterAttrActBadArch:
		return uint32(C.C_ATTRIBUTE_BADARCH)
	case filterAttrNNP:
		return uint32(C.C_ATTRIBUTE_NNP)
	case filterAttrTsync:
		return uint32(C.C_ATTRIBUTE_TSYNC)
	case filterAttrLog:
		return uint32(C.C_ATTRIBUTE_LOG)
	case filterAttrSSB:
		return uint32(C.C_ATTRIBUTE_SSB)
<<<<<<< HEAD
=======
	case filterAttrOptimize:
		return uint32(C.C_ATTRIBUTE_OPTIMIZE)
	case filterAttrRawRC:
		return uint32(C.C_ATTRIBUTE_SYSRAWRC)
>>>>>>> e8d3e9b1
	default:
		return 0x0
	}
}

<<<<<<< HEAD
func (a ScmpSyscall) toNative() C.uint32_t {
	return C.uint32_t(a)
}

=======
>>>>>>> e8d3e9b1
func syscallFromNative(a C.int) ScmpSyscall {
	return ScmpSyscall(a)
}

func notifReqFromNative(req *C.struct_seccomp_notif) (*ScmpNotifReq, error) {
	scmpArgs := make([]uint64, 6)
	for i := 0; i < len(scmpArgs); i++ {
		scmpArgs[i] = uint64(req.data.args[i])
	}

	arch, err := archFromNative(req.data.arch)
	if err != nil {
		return nil, err
	}

	scmpData := ScmpNotifData{
		Syscall:      syscallFromNative(req.data.nr),
		Arch:         arch,
		InstrPointer: uint64(req.data.instruction_pointer),
		Args:         scmpArgs,
	}

	scmpReq := &ScmpNotifReq{
		ID:    uint64(req.id),
		Pid:   uint32(req.pid),
		Flags: uint32(req.flags),
		Data:  scmpData,
	}

	return scmpReq, nil
}

func (scmpResp *ScmpNotifResp) toNative(resp *C.struct_seccomp_notif_resp) {
	resp.id = C.__u64(scmpResp.ID)
	resp.val = C.__s64(scmpResp.Val)
	resp.error = (C.__s32(scmpResp.Error) * -1) // kernel requires a negated value
	resp.flags = C.__u32(scmpResp.Flags)
}

<<<<<<< HEAD
// Userspace Notification API
// Calls to C.seccomp_notify* hidden from seccomp.go

=======
// checkAPI checks that both the API level and the seccomp version is equal to
// or greater than the specified minLevel and major, minor, micro,
// respectively, and returns an error otherwise. Argument op is an arbitrary
// non-empty operation description, used as a part of the error message
// returned.
func checkAPI(op string, minLevel uint, major, minor, micro uint) error {
	// Ignore error from getAPI, as it returns level == 0 in case of error.
	level, _ := getAPI()
	if level >= minLevel {
		return checkVersion(op, major, minor, micro)
	}
	return &VersionError{
		op:     op,
		curAPI: level,
		minAPI: minLevel,
		major:  major,
		minor:  minor,
		micro:  micro,
	}
}

// Userspace Notification API
// Calls to C.seccomp_notify* hidden from seccomp.go

func notifSupported() error {
	return checkAPI("seccomp notification", 6, 2, 5, 0)
}

>>>>>>> e8d3e9b1
func (f *ScmpFilter) getNotifFd() (ScmpFd, error) {
	f.lock.Lock()
	defer f.lock.Unlock()

	if !f.valid {
		return -1, errBadFilter
	}
<<<<<<< HEAD

	// Ignore error, if not supported returns apiLevel == 0
	apiLevel, _ := GetAPI()
	if apiLevel < 6 {
		return -1, fmt.Errorf("seccomp notification requires API level >= 6; current level = %d", apiLevel)
=======
	if err := notifSupported(); err != nil {
		return -1, err
>>>>>>> e8d3e9b1
	}

	fd := C.seccomp_notify_fd(f.filterCtx)

	return ScmpFd(fd), nil
}

func notifReceive(fd ScmpFd) (*ScmpNotifReq, error) {
	var req *C.struct_seccomp_notif
	var resp *C.struct_seccomp_notif_resp

<<<<<<< HEAD
	// Ignore error, if not supported returns apiLevel == 0
	apiLevel, _ := GetAPI()
	if apiLevel < 6 {
		return nil, fmt.Errorf("seccomp notification requires API level >= 6; current level = %d", apiLevel)
=======
	if err := notifSupported(); err != nil {
		return nil, err
>>>>>>> e8d3e9b1
	}

	// we only use the request here; the response is unused
	if retCode := C.seccomp_notify_alloc(&req, &resp); retCode != 0 {
		return nil, errRc(retCode)
	}

	defer func() {
		C.seccomp_notify_free(req, resp)
	}()

	for {
		retCode, errno := C.seccomp_notify_receive(C.int(fd), req)
		if retCode == 0 {
			break
		}

		if errno == syscall.EINTR {
			continue
		}

		if errno == syscall.ENOENT {
			return nil, errno
		}

		return nil, errRc(retCode)
	}

	return notifReqFromNative(req)
}

func notifRespond(fd ScmpFd, scmpResp *ScmpNotifResp) error {
	var req *C.struct_seccomp_notif
	var resp *C.struct_seccomp_notif_resp

<<<<<<< HEAD
	// Ignore error, if not supported returns apiLevel == 0
	apiLevel, _ := GetAPI()
	if apiLevel < 6 {
		return fmt.Errorf("seccomp notification requires API level >= 6; current level = %d", apiLevel)
	}

	// we only use the reponse here; the request is discarded
=======
	if err := notifSupported(); err != nil {
		return err
	}

	// we only use the response here; the request is discarded
>>>>>>> e8d3e9b1
	if retCode := C.seccomp_notify_alloc(&req, &resp); retCode != 0 {
		return errRc(retCode)
	}

	defer func() {
		C.seccomp_notify_free(req, resp)
	}()

	scmpResp.toNative(resp)

	for {
		retCode, errno := C.seccomp_notify_respond(C.int(fd), resp)
		if retCode == 0 {
			break
		}

		if errno == syscall.EINTR {
			continue
		}

		if errno == syscall.ENOENT {
			return errno
		}

		return errRc(retCode)
	}

	return nil
}

func notifIDValid(fd ScmpFd, id uint64) error {
<<<<<<< HEAD
	// Ignore error, if not supported returns apiLevel == 0
	apiLevel, _ := GetAPI()
	if apiLevel < 6 {
		return fmt.Errorf("seccomp notification requires API level >= 6; current level = %d", apiLevel)
=======
	if err := notifSupported(); err != nil {
		return err
>>>>>>> e8d3e9b1
	}

	for {
		retCode, errno := C.seccomp_notify_id_valid(C.int(fd), C.uint64_t(id))
		if retCode == 0 {
			break
		}

		if errno == syscall.EINTR {
			continue
		}

		if errno == syscall.ENOENT {
			return errno
		}

		return errRc(retCode)
	}

	return nil
}<|MERGE_RESOLUTION|>--- conflicted
+++ resolved
@@ -64,13 +64,10 @@
 #define SCMP_ARCH_PARISC64 ARCH_BAD
 #endif
 
-<<<<<<< HEAD
-=======
 #ifndef SCMP_ARCH_RISCV64
 #define SCMP_ARCH_RISCV64 ARCH_BAD
 #endif
 
->>>>>>> e8d3e9b1
 const uint32_t C_ARCH_NATIVE       = SCMP_ARCH_NATIVE;
 const uint32_t C_ARCH_X86          = SCMP_ARCH_X86;
 const uint32_t C_ARCH_X86_64       = SCMP_ARCH_X86_64;
@@ -90,10 +87,7 @@
 const uint32_t C_ARCH_S390X        = SCMP_ARCH_S390X;
 const uint32_t C_ARCH_PARISC       = SCMP_ARCH_PARISC;
 const uint32_t C_ARCH_PARISC64     = SCMP_ARCH_PARISC64;
-<<<<<<< HEAD
-=======
 const uint32_t C_ARCH_RISCV64      = SCMP_ARCH_RISCV64;
->>>>>>> e8d3e9b1
 
 #ifndef SCMP_ACT_LOG
 #define SCMP_ACT_LOG 0x7ffc0000U
@@ -126,18 +120,7 @@
 #if SCMP_VER_MAJOR == 2 && SCMP_VER_MINOR < 4
 #define SCMP_FLTATR_CTL_LOG _SCMP_FLTATR_MIN
 #endif
-#if SCMP_VER_MAJOR == 2 && SCMP_VER_MINOR < 5
-#define SCMP_FLTATR_CTL_SSB _SCMP_FLTATR_MIN
-#endif
-
-<<<<<<< HEAD
-const uint32_t C_ATTRIBUTE_DEFAULT = (uint32_t)SCMP_FLTATR_ACT_DEFAULT;
-const uint32_t C_ATTRIBUTE_BADARCH = (uint32_t)SCMP_FLTATR_ACT_BADARCH;
-const uint32_t C_ATTRIBUTE_NNP     = (uint32_t)SCMP_FLTATR_CTL_NNP;
-const uint32_t C_ATTRIBUTE_TSYNC   = (uint32_t)SCMP_FLTATR_CTL_TSYNC;
-const uint32_t C_ATTRIBUTE_LOG     = (uint32_t)SCMP_FLTATR_CTL_LOG;
-const uint32_t C_ATTRIBUTE_SSB     = (uint32_t)SCMP_FLTATR_CTL_SSB;
-=======
+
 // The following SCMP_FLTATR_*  were added in libseccomp v2.5.0.
 #if SCMP_VER_MAJOR == 2 && SCMP_VER_MINOR < 5
 #define SCMP_FLTATR_CTL_SSB      _SCMP_FLTATR_MIN
@@ -153,7 +136,6 @@
 const uint32_t C_ATTRIBUTE_SSB      = (uint32_t)SCMP_FLTATR_CTL_SSB;
 const uint32_t C_ATTRIBUTE_OPTIMIZE = (uint32_t)SCMP_FLTATR_CTL_OPTIMIZE;
 const uint32_t C_ATTRIBUTE_SYSRAWRC = (uint32_t)SCMP_FLTATR_API_SYSRAWRC;
->>>>>>> e8d3e9b1
 
 const int      C_CMP_NE            = (int)SCMP_CMP_NE;
 const int      C_CMP_LT            = (int)SCMP_CMP_LT;
@@ -243,12 +225,7 @@
 }
 
 // The seccomp notify API functions were added in v2.5.0
-<<<<<<< HEAD
-#if (SCMP_VER_MAJOR < 2) || \
-    (SCMP_VER_MAJOR == 2 && SCMP_VER_MINOR < 5)
-=======
 #if SCMP_VER_MAJOR == 2 && SCMP_VER_MINOR < 5
->>>>>>> e8d3e9b1
 
 struct seccomp_data {
 	int nr;
@@ -300,13 +277,6 @@
 
 const (
 	filterAttrActDefault scmpFilterAttr = iota
-<<<<<<< HEAD
-	filterAttrActBadArch scmpFilterAttr = iota
-	filterAttrNNP        scmpFilterAttr = iota
-	filterAttrTsync      scmpFilterAttr = iota
-	filterAttrLog        scmpFilterAttr = iota
-	filterAttrSSB        scmpFilterAttr = iota
-=======
 	filterAttrActBadArch
 	filterAttrNNP
 	filterAttrTsync
@@ -314,7 +284,6 @@
 	filterAttrSSB
 	filterAttrOptimize
 	filterAttrRawRC
->>>>>>> e8d3e9b1
 )
 
 const (
@@ -322,15 +291,9 @@
 	scmpError C.int = -1
 	// Comparison boundaries to check for architecture validity
 	archStart ScmpArch = ArchNative
-<<<<<<< HEAD
-	archEnd   ScmpArch = ArchPARISC64
-	// Comparison boundaries to check for action validity
-	actionStart ScmpAction = ActKill
-=======
 	archEnd   ScmpArch = ArchRISCV64
 	// Comparison boundaries to check for action validity
 	actionStart ScmpAction = ActKillThread
->>>>>>> e8d3e9b1
 	actionEnd   ScmpAction = ActKillProcess
 	// Comparison boundaries to check for comparison operator validity
 	compareOpStart ScmpCompareOp = CompareNotEqual
@@ -462,15 +425,10 @@
 		switch e := errRc(retCode); e {
 		case syscall.EFAULT:
 			return fmt.Errorf("unrecognized syscall %#x", int32(call))
-<<<<<<< HEAD
-		case syscall.EPERM:
-			return fmt.Errorf("requested action matches default action of filter")
-=======
 		// libseccomp >= v2.5.0 returns EACCES, older versions return EPERM.
 		// TODO: remove EPERM once libseccomp < v2.5.0 is not supported.
 		case syscall.EPERM, syscall.EACCES:
 			return errDefAction
->>>>>>> e8d3e9b1
 		case syscall.EINVAL:
 			return fmt.Errorf("two checks on same syscall argument")
 		default:
@@ -591,11 +549,8 @@
 		return ArchPARISC, nil
 	case C.C_ARCH_PARISC64:
 		return ArchPARISC64, nil
-<<<<<<< HEAD
-=======
 	case C.C_ARCH_RISCV64:
 		return ArchRISCV64, nil
->>>>>>> e8d3e9b1
 	default:
 		return 0x0, fmt.Errorf("unrecognized architecture %#x", uint32(a))
 	}
@@ -640,11 +595,8 @@
 		return C.C_ARCH_PARISC
 	case ArchPARISC64:
 		return C.C_ARCH_PARISC64
-<<<<<<< HEAD
-=======
 	case ArchRISCV64:
 		return C.C_ARCH_RISCV64
->>>>>>> e8d3e9b1
 	case ArchNative:
 		return C.C_ARCH_NATIVE
 	default:
@@ -677,11 +629,6 @@
 func actionFromNative(a C.uint32_t) (ScmpAction, error) {
 	aTmp := a & 0xFFFF
 	switch a & 0xFFFF0000 {
-<<<<<<< HEAD
-	case C.C_ACT_KILL:
-		return ActKill, nil
-=======
->>>>>>> e8d3e9b1
 	case C.C_ACT_KILL_PROCESS:
 		return ActKillProcess, nil
 	case C.C_ACT_KILL_THREAD:
@@ -706,11 +653,6 @@
 // Only use with sanitized actions, no error handling
 func (a ScmpAction) toNative() C.uint32_t {
 	switch a & 0xFFFF {
-<<<<<<< HEAD
-	case ActKill:
-		return C.C_ACT_KILL
-=======
->>>>>>> e8d3e9b1
 	case ActKillProcess:
 		return C.C_ACT_KILL_PROCESS
 	case ActKillThread:
@@ -747,25 +689,15 @@
 		return uint32(C.C_ATTRIBUTE_LOG)
 	case filterAttrSSB:
 		return uint32(C.C_ATTRIBUTE_SSB)
-<<<<<<< HEAD
-=======
 	case filterAttrOptimize:
 		return uint32(C.C_ATTRIBUTE_OPTIMIZE)
 	case filterAttrRawRC:
 		return uint32(C.C_ATTRIBUTE_SYSRAWRC)
->>>>>>> e8d3e9b1
 	default:
 		return 0x0
 	}
 }
 
-<<<<<<< HEAD
-func (a ScmpSyscall) toNative() C.uint32_t {
-	return C.uint32_t(a)
-}
-
-=======
->>>>>>> e8d3e9b1
 func syscallFromNative(a C.int) ScmpSyscall {
 	return ScmpSyscall(a)
 }
@@ -805,11 +737,6 @@
 	resp.flags = C.__u32(scmpResp.Flags)
 }
 
-<<<<<<< HEAD
-// Userspace Notification API
-// Calls to C.seccomp_notify* hidden from seccomp.go
-
-=======
 // checkAPI checks that both the API level and the seccomp version is equal to
 // or greater than the specified minLevel and major, minor, micro,
 // respectively, and returns an error otherwise. Argument op is an arbitrary
@@ -838,7 +765,6 @@
 	return checkAPI("seccomp notification", 6, 2, 5, 0)
 }
 
->>>>>>> e8d3e9b1
 func (f *ScmpFilter) getNotifFd() (ScmpFd, error) {
 	f.lock.Lock()
 	defer f.lock.Unlock()
@@ -846,16 +772,8 @@
 	if !f.valid {
 		return -1, errBadFilter
 	}
-<<<<<<< HEAD
-
-	// Ignore error, if not supported returns apiLevel == 0
-	apiLevel, _ := GetAPI()
-	if apiLevel < 6 {
-		return -1, fmt.Errorf("seccomp notification requires API level >= 6; current level = %d", apiLevel)
-=======
 	if err := notifSupported(); err != nil {
 		return -1, err
->>>>>>> e8d3e9b1
 	}
 
 	fd := C.seccomp_notify_fd(f.filterCtx)
@@ -867,15 +785,8 @@
 	var req *C.struct_seccomp_notif
 	var resp *C.struct_seccomp_notif_resp
 
-<<<<<<< HEAD
-	// Ignore error, if not supported returns apiLevel == 0
-	apiLevel, _ := GetAPI()
-	if apiLevel < 6 {
-		return nil, fmt.Errorf("seccomp notification requires API level >= 6; current level = %d", apiLevel)
-=======
 	if err := notifSupported(); err != nil {
 		return nil, err
->>>>>>> e8d3e9b1
 	}
 
 	// we only use the request here; the response is unused
@@ -911,21 +822,11 @@
 	var req *C.struct_seccomp_notif
 	var resp *C.struct_seccomp_notif_resp
 
-<<<<<<< HEAD
-	// Ignore error, if not supported returns apiLevel == 0
-	apiLevel, _ := GetAPI()
-	if apiLevel < 6 {
-		return fmt.Errorf("seccomp notification requires API level >= 6; current level = %d", apiLevel)
-	}
-
-	// we only use the reponse here; the request is discarded
-=======
 	if err := notifSupported(); err != nil {
 		return err
 	}
 
 	// we only use the response here; the request is discarded
->>>>>>> e8d3e9b1
 	if retCode := C.seccomp_notify_alloc(&req, &resp); retCode != 0 {
 		return errRc(retCode)
 	}
@@ -957,15 +858,8 @@
 }
 
 func notifIDValid(fd ScmpFd, id uint64) error {
-<<<<<<< HEAD
-	// Ignore error, if not supported returns apiLevel == 0
-	apiLevel, _ := GetAPI()
-	if apiLevel < 6 {
-		return fmt.Errorf("seccomp notification requires API level >= 6; current level = %d", apiLevel)
-=======
 	if err := notifSupported(); err != nil {
 		return err
->>>>>>> e8d3e9b1
 	}
 
 	for {
