--- conflicted
+++ resolved
@@ -275,13 +275,9 @@
 
 // KeyUsage specifies valid usage contexts for keys.
 // See: https://tools.ietf.org/html/rfc5280#section-4.2.1.3
-<<<<<<< HEAD
-//      https://tools.ietf.org/html/rfc5280#section-4.2.1.12
-=======
 //
 //	https://tools.ietf.org/html/rfc5280#section-4.2.1.12
 //
->>>>>>> e8d3e9b1
 // +enum
 type KeyUsage string
 
