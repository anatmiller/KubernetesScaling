--- conflicted
+++ resolved
@@ -59,15 +59,11 @@
 func (pl *PodTopologySpread) initPreScoreState(s *preScoreState, pod *v1.Pod, filteredNodes []*v1.Node, requireAllTopologies bool) error {
 	var err error
 	if len(pod.Spec.TopologySpreadConstraints) > 0 {
-<<<<<<< HEAD
-		s.Constraints, err = filterTopologySpreadConstraints(pod.Spec.TopologySpreadConstraints, v1.ScheduleAnyway, pl.enableMinDomainsInPodTopologySpread)
-=======
 		s.Constraints, err = pl.filterTopologySpreadConstraints(
 			pod.Spec.TopologySpreadConstraints,
 			pod.Labels,
 			v1.ScheduleAnyway,
 		)
->>>>>>> e8d3e9b1
 		if err != nil {
 			return fmt.Errorf("obtaining pod's soft topology spread constraints: %w", err)
 		}
@@ -156,12 +152,6 @@
 		if node == nil {
 			return
 		}
-<<<<<<< HEAD
-		// (1) `node` should satisfy incoming pod's NodeSelector/NodeAffinity
-		// (2) All topologyKeys need to be present in `node`
-		match, _ := requiredNodeAffinity.Match(node)
-		if !match || (requireAllTopologies && !nodeLabelsMatchSpreadConstraints(node.Labels, state.Constraints)) {
-=======
 
 		if !pl.enableNodeInclusionPolicyInPodTopologySpread {
 			// `node` should satisfy incoming pod's NodeSelector/NodeAffinity
@@ -172,7 +162,6 @@
 
 		// All topologyKeys need to be present in `node`
 		if requireAllTopologies && !nodeLabelsMatchSpreadConstraints(node.Labels, state.Constraints) {
->>>>>>> e8d3e9b1
 			return
 		}
 
