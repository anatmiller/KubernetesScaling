/*
Copyright 2021 The Kubernetes Authors.

Licensed under the Apache License, Version 2.0 (the "License");
you may not use this file except in compliance with the License.
You may obtain a copy of the License at

    http://www.apache.org/licenses/LICENSE-2.0

Unless required by applicable law or agreed to in writing, software
distributed under the License is distributed on an "AS IS" BASIS,
WITHOUT WARRANTIES OR CONDITIONS OF ANY KIND, either express or implied.
See the License for the specific language governing permissions and
limitations under the License.
*/

package cpumanager

import (
	"fmt"
	"strconv"

	"k8s.io/apimachinery/pkg/util/sets"
	utilfeature "k8s.io/apiserver/pkg/util/feature"
	kubefeatures "k8s.io/kubernetes/pkg/features"
<<<<<<< HEAD
=======
	"k8s.io/kubernetes/pkg/kubelet/cm/cpumanager/topology"
	"k8s.io/kubernetes/pkg/kubelet/cm/topologymanager"
>>>>>>> e8d3e9b1
)

const (
	FullPCPUsOnlyOption            string = "full-pcpus-only"
	DistributeCPUsAcrossNUMAOption string = "distribute-cpus-across-numa"
<<<<<<< HEAD
=======
	AlignBySocketOption            string = "align-by-socket"
>>>>>>> e8d3e9b1
)

var (
	alphaOptions = sets.NewString(
		DistributeCPUsAcrossNUMAOption,
<<<<<<< HEAD
=======
		AlignBySocketOption,
>>>>>>> e8d3e9b1
	)
	betaOptions = sets.NewString(
		FullPCPUsOnlyOption,
	)
	stableOptions = sets.NewString()
)

func CheckPolicyOptionAvailable(option string) error {
	if !alphaOptions.Has(option) && !betaOptions.Has(option) && !stableOptions.Has(option) {
		return fmt.Errorf("unknown CPU Manager Policy option: %q", option)
	}

	if alphaOptions.Has(option) && !utilfeature.DefaultFeatureGate.Enabled(kubefeatures.CPUManagerPolicyAlphaOptions) {
		return fmt.Errorf("CPU Manager Policy Alpha-level Options not enabled, but option %q provided", option)
	}

	if betaOptions.Has(option) && !utilfeature.DefaultFeatureGate.Enabled(kubefeatures.CPUManagerPolicyBetaOptions) {
		return fmt.Errorf("CPU Manager Policy Beta-level Options not enabled, but option %q provided", option)
	}

	return nil
}

type StaticPolicyOptions struct {
	// flag to enable extra allocation restrictions to avoid
	// different containers to possibly end up on the same core.
	// we consider "core" and "physical CPU" synonim here, leaning
	// towards the terminoloy k8s hints. We acknowledge this is confusing.
	//
	// looking at https://kubernetes.io/docs/concepts/configuration/manage-resources-containers/,
	// any possible naming scheme will lead to ambiguity to some extent.
	// We picked "pcpu" because it the established docs hints at vCPU already.
	FullPhysicalCPUsOnly bool
	// Flag to evenly distribute CPUs across NUMA nodes in cases where more
	// than one NUMA node is required to satisfy the allocation.
	DistributeCPUsAcrossNUMA bool
<<<<<<< HEAD
=======
	// Flag to ensure CPUs are considered aligned at socket boundary rather than
	// NUMA boundary
	AlignBySocket bool
>>>>>>> e8d3e9b1
}

func NewStaticPolicyOptions(policyOptions map[string]string) (StaticPolicyOptions, error) {
	opts := StaticPolicyOptions{}
	for name, value := range policyOptions {
		if err := CheckPolicyOptionAvailable(name); err != nil {
			return opts, err
		}

		switch name {
		case FullPCPUsOnlyOption:
			optValue, err := strconv.ParseBool(value)
			if err != nil {
				return opts, fmt.Errorf("bad value for option %q: %w", name, err)
			}
			opts.FullPhysicalCPUsOnly = optValue
		case DistributeCPUsAcrossNUMAOption:
			optValue, err := strconv.ParseBool(value)
			if err != nil {
				return opts, fmt.Errorf("bad value for option %q: %w", name, err)
			}
			opts.DistributeCPUsAcrossNUMA = optValue
<<<<<<< HEAD
=======
		case AlignBySocketOption:
			optValue, err := strconv.ParseBool(value)
			if err != nil {
				return opts, fmt.Errorf("bad value for option %q: %w", name, err)
			}
			opts.AlignBySocket = optValue
>>>>>>> e8d3e9b1
		default:
			// this should never be reached, we already detect unknown options,
			// but we keep it as further safety.
			return opts, fmt.Errorf("unsupported cpumanager option: %q (%s)", name, value)
		}
	}
	return opts, nil
}

func ValidateStaticPolicyOptions(opts StaticPolicyOptions, topology *topology.CPUTopology, topologyManager topologymanager.Store) error {
	if opts.AlignBySocket {
		// Not compatible with topology manager single-numa-node policy option.
		if topologyManager.GetPolicy().Name() == topologymanager.PolicySingleNumaNode {
			return fmt.Errorf("Topolgy manager %s policy is incompatible with CPUManager %s policy option", topologymanager.PolicySingleNumaNode, AlignBySocketOption)
		}
		// Not compatible with topology when number of sockets are more than number of NUMA nodes.
		if topology.NumSockets > topology.NumNUMANodes {
			return fmt.Errorf("Align by socket is not compatible with hardware where number of sockets are more than number of NUMA")
		}
	}
	return nil
}<|MERGE_RESOLUTION|>--- conflicted
+++ resolved
@@ -23,29 +23,20 @@
 	"k8s.io/apimachinery/pkg/util/sets"
 	utilfeature "k8s.io/apiserver/pkg/util/feature"
 	kubefeatures "k8s.io/kubernetes/pkg/features"
-<<<<<<< HEAD
-=======
 	"k8s.io/kubernetes/pkg/kubelet/cm/cpumanager/topology"
 	"k8s.io/kubernetes/pkg/kubelet/cm/topologymanager"
->>>>>>> e8d3e9b1
 )
 
 const (
 	FullPCPUsOnlyOption            string = "full-pcpus-only"
 	DistributeCPUsAcrossNUMAOption string = "distribute-cpus-across-numa"
-<<<<<<< HEAD
-=======
 	AlignBySocketOption            string = "align-by-socket"
->>>>>>> e8d3e9b1
 )
 
 var (
 	alphaOptions = sets.NewString(
 		DistributeCPUsAcrossNUMAOption,
-<<<<<<< HEAD
-=======
 		AlignBySocketOption,
->>>>>>> e8d3e9b1
 	)
 	betaOptions = sets.NewString(
 		FullPCPUsOnlyOption,
@@ -82,12 +73,9 @@
 	// Flag to evenly distribute CPUs across NUMA nodes in cases where more
 	// than one NUMA node is required to satisfy the allocation.
 	DistributeCPUsAcrossNUMA bool
-<<<<<<< HEAD
-=======
 	// Flag to ensure CPUs are considered aligned at socket boundary rather than
 	// NUMA boundary
 	AlignBySocket bool
->>>>>>> e8d3e9b1
 }
 
 func NewStaticPolicyOptions(policyOptions map[string]string) (StaticPolicyOptions, error) {
@@ -110,15 +98,12 @@
 				return opts, fmt.Errorf("bad value for option %q: %w", name, err)
 			}
 			opts.DistributeCPUsAcrossNUMA = optValue
-<<<<<<< HEAD
-=======
 		case AlignBySocketOption:
 			optValue, err := strconv.ParseBool(value)
 			if err != nil {
 				return opts, fmt.Errorf("bad value for option %q: %w", name, err)
 			}
 			opts.AlignBySocket = optValue
->>>>>>> e8d3e9b1
 		default:
 			// this should never be reached, we already detect unknown options,
 			// but we keep it as further safety.
