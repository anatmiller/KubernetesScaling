--- conflicted
+++ resolved
@@ -1220,12 +1220,6 @@
 		mirrorPod, _ := kl.podManager.GetMirrorPodByPod(pod)
 		klog.V(3).InfoS("Pod is restartable after termination due to UID reuse", "pod", klog.KObj(pod), "podUID", pod.UID)
 		kl.dispatchWork(pod, kubetypes.SyncPodCreate, mirrorPod, start)
-<<<<<<< HEAD
-		// TODO: move inside syncPod and make reentrant
-		// https://github.com/kubernetes/kubernetes/issues/105014
-		kl.probeManager.AddPod(pod)
-=======
->>>>>>> e8d3e9b1
 	}
 
 	return nil
