--- conflicted
+++ resolved
@@ -180,20 +180,6 @@
 	matchType     string
 	protocolMatch string
 }{
-<<<<<<< HEAD
-	{kubeLoopBackIPSet, string(kubePostroutingChain), "MASQUERADE", "dst,dst,src", ""},
-	{kubeLoadBalancerSet, string(kubeServicesChain), string(KubeLoadBalancerChain), "dst,dst", ""},
-	{kubeLoadbalancerFWSet, string(KubeLoadBalancerChain), string(KubeFireWallChain), "dst,dst", ""},
-	{kubeLoadBalancerSourceCIDRSet, string(KubeFireWallChain), "RETURN", "dst,dst,src", ""},
-	{kubeLoadBalancerSourceIPSet, string(KubeFireWallChain), "RETURN", "dst,dst,src", ""},
-	{kubeLoadBalancerLocalSet, string(KubeLoadBalancerChain), "RETURN", "dst,dst", ""},
-	{kubeNodePortLocalSetTCP, string(KubeNodePortChain), "RETURN", "dst", utilipset.ProtocolTCP},
-	{kubeNodePortSetTCP, string(KubeNodePortChain), string(KubeMarkMasqChain), "dst", utilipset.ProtocolTCP},
-	{kubeNodePortLocalSetUDP, string(KubeNodePortChain), "RETURN", "dst", utilipset.ProtocolUDP},
-	{kubeNodePortSetUDP, string(KubeNodePortChain), string(KubeMarkMasqChain), "dst", utilipset.ProtocolUDP},
-	{kubeNodePortLocalSetSCTP, string(KubeNodePortChain), "RETURN", "dst,dst", utilipset.ProtocolSCTP},
-	{kubeNodePortSetSCTP, string(KubeNodePortChain), string(KubeMarkMasqChain), "dst,dst", utilipset.ProtocolSCTP},
-=======
 	{kubeLoopBackIPSet, utiliptables.TableNAT, string(kubePostroutingChain), "MASQUERADE", "dst,dst,src", ""},
 	{kubeLoadBalancerSet, utiliptables.TableNAT, string(kubeServicesChain), string(kubeLoadBalancerChain), "dst,dst", ""},
 	{kubeLoadBalancerLocalSet, utiliptables.TableNAT, string(kubeLoadBalancerChain), "RETURN", "dst,dst", ""},
@@ -207,7 +193,6 @@
 	{kubeLoadBalancerFWSet, utiliptables.TableFilter, string(kubeProxyFirewallChain), string(kubeSourceRangesFirewallChain), "dst,dst", ""},
 	{kubeLoadBalancerSourceCIDRSet, utiliptables.TableFilter, string(kubeSourceRangesFirewallChain), "RETURN", "dst,dst,src", ""},
 	{kubeLoadBalancerSourceIPSet, utiliptables.TableFilter, string(kubeSourceRangesFirewallChain), "RETURN", "dst,dst,src", ""},
->>>>>>> e8d3e9b1
 }
 
 // In IPVS proxy mode, the following flags need to be set
@@ -319,18 +304,10 @@
 // NodeIPs returns all LOCAL type IP addresses from host which are
 // taken as the Node IPs of NodePort service. Filtered addresses:
 //
-<<<<<<< HEAD
-//  * Loopback addresses
-//  * Addresses of the "other" family (not handled by this proxier instance)
-//  * Link-local IPv6 addresses
-//  * Addresses on the created dummy device `kube-ipvs0`
-//
-=======
 //   - Loopback addresses
 //   - Addresses of the "other" family (not handled by this proxier instance)
 //   - Link-local IPv6 addresses
 //   - Addresses on the created dummy device `kube-ipvs0`
->>>>>>> e8d3e9b1
 func (r *realIPGetter) NodeIPs() (ips []net.IP, err error) {
 
 	nodeAddress, err := r.nl.GetAllLocalAddresses()
@@ -355,11 +332,7 @@
 
 // BindedIPs returns all addresses that are binded to the IPVS dummy interface kube-ipvs0
 func (r *realIPGetter) BindedIPs() (sets.String, error) {
-<<<<<<< HEAD
-	return r.nl.GetLocalAddresses(DefaultDummyDevice)
-=======
 	return r.nl.GetLocalAddresses(defaultDummyDevice)
->>>>>>> e8d3e9b1
 }
 
 // Proxier implements proxy.Provider
@@ -846,11 +819,7 @@
 	nl := NewNetLinkHandle(false)
 	err := nl.DeleteDummyDevice(defaultDummyDevice)
 	if err != nil {
-<<<<<<< HEAD
-		klog.ErrorS(err, "Error deleting dummy device created by ipvs proxier", "device", DefaultDummyDevice)
-=======
 		klog.ErrorS(err, "Error deleting dummy device created by ipvs proxier", "device", defaultDummyDevice)
->>>>>>> e8d3e9b1
 		encounteredError = true
 	}
 	// Clear iptables created by ipvs Proxier.
@@ -1171,11 +1140,7 @@
 	for svcPortName, svcPort := range proxier.serviceMap {
 		svcInfo, ok := svcPort.(*servicePortInfo)
 		if !ok {
-<<<<<<< HEAD
-			klog.ErrorS(nil, "Failed to cast serviceInfo", "serviceName", svcName)
-=======
 			klog.ErrorS(nil, "Failed to cast serviceInfo", "servicePortName", svcPortName)
->>>>>>> e8d3e9b1
 			continue
 		}
 		isIPv6 := netutils.IsIPv6(svcInfo.ClusterIP())
@@ -1255,19 +1220,11 @@
 			if utilfeature.DefaultFeatureGate.Enabled(features.ServiceInternalTrafficPolicy) && svcInfo.InternalPolicyLocal() {
 				internalNodeLocal = true
 			}
-<<<<<<< HEAD
-			if err := proxier.syncEndpoint(svcName, internalNodeLocal, serv); err != nil {
-				klog.ErrorS(err, "Failed to sync endpoint for service", "serviceName", svcName, "virtualServer", serv)
-			}
-		} else {
-			klog.ErrorS(err, "Failed to sync service", "serviceName", svcName, "virtualServer", serv)
-=======
 			if err := proxier.syncEndpoint(svcPortName, internalNodeLocal, serv); err != nil {
 				klog.ErrorS(err, "Failed to sync endpoint for service", "servicePortName", svcPortName, "virtualServer", serv)
 			}
 		} else {
 			klog.ErrorS(err, "Failed to sync service", "servicePortName", svcPortName, "virtualServer", serv)
->>>>>>> e8d3e9b1
 		}
 
 		// Capture externalIPs.
@@ -1310,19 +1267,11 @@
 				activeIPVSServices[serv.String()] = true
 				activeBindAddrs[serv.Address.String()] = true
 
-<<<<<<< HEAD
-				if err := proxier.syncEndpoint(svcName, svcInfo.ExternalPolicyLocal(), serv); err != nil {
-					klog.ErrorS(err, "Failed to sync endpoint for service", "serviceName", svcName, "virtualServer", serv)
-				}
-			} else {
-				klog.ErrorS(err, "Failed to sync service", "service", svcName, "virtualServer", serv)
-=======
 				if err := proxier.syncEndpoint(svcPortName, svcInfo.ExternalPolicyLocal(), serv); err != nil {
 					klog.ErrorS(err, "Failed to sync endpoint for service", "servicePortName", svcPortName, "virtualServer", serv)
 				}
 			} else {
 				klog.ErrorS(err, "Failed to sync service", "servicePortName", svcPortName, "virtualServer", serv)
->>>>>>> e8d3e9b1
 			}
 		}
 
@@ -1356,19 +1305,11 @@
 				// The service firewall rules are created based on ServiceSpec.loadBalancerSourceRanges field.
 				// This currently works for loadbalancers that preserves source ips.
 				// For loadbalancers which direct traffic to service NodePort, the firewall rules will not apply.
-<<<<<<< HEAD
-				if valid := proxier.ipsetList[kubeLoadbalancerFWSet].validateEntry(entry); !valid {
-					klog.ErrorS(nil, "Error adding entry to ipset", "entry", entry, "ipset", proxier.ipsetList[kubeLoadbalancerFWSet].Name)
-					continue
-				}
-				proxier.ipsetList[kubeLoadbalancerFWSet].activeEntries.Insert(entry.String())
-=======
 				if valid := proxier.ipsetList[kubeLoadBalancerFWSet].validateEntry(entry); !valid {
 					klog.ErrorS(nil, "Error adding entry to ipset", "entry", entry, "ipset", proxier.ipsetList[kubeLoadBalancerFWSet].Name)
 					continue
 				}
 				proxier.ipsetList[kubeLoadBalancerFWSet].activeEntries.Insert(entry.String())
->>>>>>> e8d3e9b1
 				allowFromNode := false
 				for _, src := range svcInfo.LoadBalancerSourceRanges() {
 					// ipset call
@@ -1409,7 +1350,6 @@
 						continue
 					}
 					proxier.ipsetList[kubeLoadBalancerSourceIPSet].activeEntries.Insert(entry.String())
-<<<<<<< HEAD
 				}
 			}
 			// ipvs call
@@ -1423,28 +1363,6 @@
 				serv.Flags |= utilipvs.FlagPersistent
 				serv.Timeout = uint32(svcInfo.StickyMaxAgeSeconds())
 			}
-			if err := proxier.syncService(svcNameString, serv, true, bindedAddresses); err == nil {
-				activeIPVSServices[serv.String()] = true
-				activeBindAddrs[serv.Address.String()] = true
-				if err := proxier.syncEndpoint(svcName, svcInfo.ExternalPolicyLocal(), serv); err != nil {
-					klog.ErrorS(err, "Failed to sync endpoint for service", "serviceName", svcName, "virtualServer", serv)
-=======
->>>>>>> e8d3e9b1
-				}
-			} else {
-				klog.ErrorS(err, "Failed to sync service", "serviceName", svcName, "virtualServer", serv)
-			}
-			// ipvs call
-			serv := &utilipvs.VirtualServer{
-				Address:   netutils.ParseIPSloppy(ingress),
-				Port:      uint16(svcInfo.Port()),
-				Protocol:  string(svcInfo.Protocol()),
-				Scheduler: proxier.ipvsScheduler,
-			}
-			if svcInfo.SessionAffinityType() == v1.ServiceAffinityClientIP {
-				serv.Flags |= utilipvs.FlagPersistent
-				serv.Timeout = uint32(svcInfo.StickyMaxAgeSeconds())
-			}
 			if err := proxier.syncService(svcPortNameString, serv, true, bindedAddresses); err == nil {
 				activeIPVSServices[serv.String()] = true
 				activeBindAddrs[serv.Address.String()] = true
@@ -1466,11 +1384,7 @@
 			var lps []netutils.LocalPort
 			for _, address := range nodeAddresses {
 				lp := netutils.LocalPort{
-<<<<<<< HEAD
-					Description: "nodePort for " + svcNameString,
-=======
 					Description: "nodePort for " + svcPortNameString,
->>>>>>> e8d3e9b1
 					IP:          address,
 					IPFamily:    localPortIPFamily,
 					Port:        svcInfo.NodePort(),
@@ -1595,19 +1509,11 @@
 				// There is no need to bind Node IP to dummy interface, so set parameter `bindAddr` to `false`.
 				if err := proxier.syncService(svcPortNameString, serv, false, bindedAddresses); err == nil {
 					activeIPVSServices[serv.String()] = true
-<<<<<<< HEAD
-					if err := proxier.syncEndpoint(svcName, svcInfo.ExternalPolicyLocal(), serv); err != nil {
-						klog.ErrorS(err, "Failed to sync endpoint for service", "serviceName", svcName, "virtualServer", serv)
-					}
-				} else {
-					klog.ErrorS(err, "Failed to sync service", "serviceName", svcName, "virtualServer", serv)
-=======
 					if err := proxier.syncEndpoint(svcPortName, svcInfo.ExternalPolicyLocal(), serv); err != nil {
 						klog.ErrorS(err, "Failed to sync endpoint for service", "servicePortName", svcPortName, "virtualServer", serv)
 					}
 				} else {
 					klog.ErrorS(err, "Failed to sync service", "servicePortName", svcPortName, "virtualServer", serv)
->>>>>>> e8d3e9b1
 				}
 			}
 		}
@@ -1740,15 +1646,11 @@
 				"-m", "set", "--match-set", proxier.ipsetList[set.name].Name,
 				set.matchType,
 			)
-<<<<<<< HEAD
-			proxier.natRules.Write(args, "-j", set.to)
-=======
 			if set.table == utiliptables.TableFilter {
 				proxier.filterRules.Write(args, "-j", set.to)
 			} else {
 				proxier.natRules.Write(args, "-j", set.to)
 			}
->>>>>>> e8d3e9b1
 		}
 	}
 
@@ -1761,11 +1663,7 @@
 		if proxier.masqueradeAll {
 			proxier.natRules.Write(
 				args, "dst,dst",
-<<<<<<< HEAD
-				"-j", string(KubeMarkMasqChain))
-=======
 				"-j", string(kubeMarkMasqChain))
->>>>>>> e8d3e9b1
 		} else if proxier.localDetector.IsImplemented() {
 			// This masquerades off-cluster traffic to a service VIP.  The idea
 			// is that you can establish a static route for your Service range,
@@ -1775,11 +1673,7 @@
 			proxier.natRules.Write(
 				args, "dst,dst",
 				proxier.localDetector.IfNotLocal(),
-<<<<<<< HEAD
-				"-j", string(KubeMarkMasqChain))
-=======
 				"-j", string(kubeMarkMasqChain))
->>>>>>> e8d3e9b1
 		} else {
 			// Masquerade all OUTPUT traffic coming from a service ip.
 			// The kube dummy interface has all service VIPs assigned which
@@ -1790,11 +1684,7 @@
 			// source ip and service port destination fixes the outgoing connections.
 			proxier.natRules.Write(
 				args, "src,dst",
-<<<<<<< HEAD
-				"-j", string(KubeMarkMasqChain))
-=======
 				"-j", string(kubeMarkMasqChain))
->>>>>>> e8d3e9b1
 		}
 	}
 
@@ -1822,11 +1712,7 @@
 			"-m", "set", "--match-set", proxier.ipsetList[kubeExternalIPSet].Name,
 			"dst,dst",
 		)
-<<<<<<< HEAD
-		proxier.natRules.Write(args, "-j", string(KubeMarkMasqChain))
-=======
 		proxier.natRules.Write(args, "-j", string(kubeMarkMasqChain))
->>>>>>> e8d3e9b1
 		externalIPRules(args)
 	}
 
@@ -1845,20 +1731,6 @@
 		"-A", string(kubeServicesChain),
 		"-m", "addrtype", "--dst-type", "LOCAL",
 	)
-<<<<<<< HEAD
-	proxier.natRules.Write(args, "-j", string(KubeNodePortChain))
-
-	// mark drop for KUBE-LOAD-BALANCER
-	proxier.natRules.Write(
-		"-A", string(KubeLoadBalancerChain),
-		"-j", string(KubeMarkMasqChain),
-	)
-
-	// mark drop for KUBE-FIRE-WALL
-	proxier.natRules.Write(
-		"-A", string(KubeFireWallChain),
-		"-j", string(KubeMarkDropChain),
-=======
 	proxier.natRules.Write(args, "-j", string(kubeNodePortChain))
 
 	// mark for masquerading for KUBE-LOAD-BALANCER
@@ -1871,7 +1743,6 @@
 	proxier.filterRules.Write(
 		"-A", string(kubeSourceRangesFirewallChain),
 		"-j", "DROP",
->>>>>>> e8d3e9b1
 	)
 
 	// Accept all traffic with destination of ipvs virtual service, in case other iptables rules
@@ -1883,11 +1754,7 @@
 	// traffic, this allows NodePort traffic to be forwarded even if the default
 	// FORWARD policy is not accept.
 	proxier.filterRules.Write(
-<<<<<<< HEAD
-		"-A", string(KubeForwardChain),
-=======
 		"-A", string(kubeForwardChain),
->>>>>>> e8d3e9b1
 		"-m", "comment", "--comment", `"kubernetes forwarding rules"`,
 		"-m", "mark", "--mark", fmt.Sprintf("%s/%s", proxier.masqueradeMark, proxier.masqueradeMark),
 		"-j", "ACCEPT",
@@ -1896,11 +1763,7 @@
 	// The following rule ensures the traffic after the initial packet accepted
 	// by the "kubernetes forwarding rules" rule above will be accepted.
 	proxier.filterRules.Write(
-<<<<<<< HEAD
-		"-A", string(KubeForwardChain),
-=======
 		"-A", string(kubeForwardChain),
->>>>>>> e8d3e9b1
 		"-m", "comment", "--comment", `"kubernetes forwarding conntrack rule"`,
 		"-m", "conntrack",
 		"--ctstate", "RELATED,ESTABLISHED",
@@ -1909,11 +1772,7 @@
 
 	// Add rule to accept traffic towards health check node port
 	proxier.filterRules.Write(
-<<<<<<< HEAD
-		"-A", string(KubeNodePortChain),
-=======
 		"-A", string(kubeNodePortChain),
->>>>>>> e8d3e9b1
 		"-m", "comment", "--comment", proxier.ipsetList[kubeHealthCheckNodePortSet].getComment(),
 		"-m", "set", "--match-set", proxier.ipsetList[kubeHealthCheckNodePortSet].Name, "dst",
 		"-j", "ACCEPT",
@@ -1948,11 +1807,7 @@
 	// this so that it is easier to flush and change, for example if the mark
 	// value should ever change.
 	proxier.natRules.Write(
-<<<<<<< HEAD
-		"-A", string(KubeMarkMasqChain),
-=======
 		"-A", string(kubeMarkMasqChain),
->>>>>>> e8d3e9b1
 		"-j", "MARK", "--or-mark", proxier.masqueradeMark,
 	)
 
@@ -1989,23 +1844,9 @@
 			return
 		}
 		if ch.table == utiliptables.TableNAT {
-<<<<<<< HEAD
-			if chain, ok := existingNATChains[ch.chain]; ok {
-				proxier.natChains.WriteBytes(chain)
-			} else {
-				proxier.natChains.Write(utiliptables.MakeChainLine(ch.chain))
-			}
-		} else {
-			if chain, ok := existingFilterChains[ch.chain]; ok {
-				proxier.filterChains.WriteBytes(chain)
-			} else {
-				proxier.filterChains.Write(utiliptables.MakeChainLine(ch.chain))
-			}
-=======
 			proxier.natChains.Write(utiliptables.MakeChainLine(ch.chain))
 		} else {
 			proxier.filterChains.Write(utiliptables.MakeChainLine(ch.chain))
->>>>>>> e8d3e9b1
 		}
 	}
 
@@ -2076,11 +1917,7 @@
 		}
 
 		klog.V(4).InfoS("Bind address", "address", vs.Address)
-<<<<<<< HEAD
-		_, err := proxier.netlinkHandle.EnsureAddressBind(vs.Address.String(), DefaultDummyDevice)
-=======
 		_, err := proxier.netlinkHandle.EnsureAddressBind(vs.Address.String(), defaultDummyDevice)
->>>>>>> e8d3e9b1
 		if err != nil {
 			klog.ErrorS(err, "Failed to bind service address to dummy device", "serviceName", svcName)
 			return err
@@ -2121,11 +1958,7 @@
 	if !ok {
 		klog.InfoS("Unable to filter endpoints due to missing service info", "servicePortName", svcPortName)
 	} else {
-<<<<<<< HEAD
-		clusterEndpoints, localEndpoints, _, _ := proxy.CategorizeEndpoints(endpoints, svcInfo, proxier.nodeLabels)
-=======
 		clusterEndpoints, localEndpoints, _, hasAnyEndpoints := proxy.CategorizeEndpoints(endpoints, svcInfo, proxier.nodeLabels)
->>>>>>> e8d3e9b1
 		if onlyNodeLocalEndpoints {
 			if len(localEndpoints) > 0 {
 				endpoints = localEndpoints
@@ -2136,19 +1969,11 @@
 				// will have the POD address and will be discarded.
 				endpoints = clusterEndpoints
 
-<<<<<<< HEAD
-				if svcInfo.InternalPolicyLocal() && utilfeature.DefaultFeatureGate.Enabled(features.ServiceInternalTrafficPolicy) {
-					proxier.serviceNoLocalEndpointsInternal.Insert(svcPortName.NamespacedName.String())
-				}
-
-				if svcInfo.ExternalPolicyLocal() {
-=======
 				if hasAnyEndpoints && svcInfo.InternalPolicyLocal() && utilfeature.DefaultFeatureGate.Enabled(features.ServiceInternalTrafficPolicy) {
 					proxier.serviceNoLocalEndpointsInternal.Insert(svcPortName.NamespacedName.String())
 				}
 
 				if hasAnyEndpoints && svcInfo.ExternalPolicyLocal() {
->>>>>>> e8d3e9b1
 					proxier.serviceNoLocalEndpointsExternal.Insert(svcPortName.NamespacedName.String())
 				}
 			}
