--- conflicted
+++ resolved
@@ -117,11 +117,7 @@
 // https://github.com/kubernetes/kubernetes/issues/59368
 func ClearEntriesForPortNAT(execer exec.Interface, dest string, port int, protocol v1.Protocol) error {
 	if port <= 0 {
-<<<<<<< HEAD
-		return fmt.Errorf("Wrong port number. The port number must be greater than zero")
-=======
 		return fmt.Errorf("wrong port number. The port number must be greater than zero")
->>>>>>> e8d3e9b1
 	}
 	parameters := parametersWithFamily(utilnet.IsIPv6String(dest), "-D", "-p", protoStr(protocol), "--dport", strconv.Itoa(port), "--dst-nat", dest)
 	err := Exec(execer, parameters...)
