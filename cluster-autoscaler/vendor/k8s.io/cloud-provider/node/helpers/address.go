/*
Copyright 2019 The Kubernetes Authors.

Licensed under the Apache License, Version 2.0 (the "License");
you may not use this file except in compliance with the License.
You may obtain a copy of the License at

    http://www.apache.org/licenses/LICENSE-2.0

Unless required by applicable law or agreed to in writing, software
distributed under the License is distributed on an "AS IS" BASIS,
WITHOUT WARRANTIES OR CONDITIONS OF ANY KIND, either express or implied.
See the License for the specific language governing permissions and
limitations under the License.
*/

package helpers

import (
	"fmt"
	"net"

	"k8s.io/api/core/v1"
	netutils "k8s.io/utils/net"
)

// AddToNodeAddresses appends the NodeAddresses to the passed-by-pointer slice,
// only if they do not already exist
func AddToNodeAddresses(addresses *[]v1.NodeAddress, addAddresses ...v1.NodeAddress) {
	for _, add := range addAddresses {
		exists := false
		for _, existing := range *addresses {
			if existing.Address == add.Address && existing.Type == add.Type {
				exists = true
				break
			}
		}
		if !exists {
			*addresses = append(*addresses, add)
		}
	}
}

// PreferNodeIP filters node addresses to prefer a specific node IP or address
// family.
//
// If nodeIP is either '0.0.0.0' or '::' it is taken to represent any address of
// that address family: IPv4 or IPv6. i.e. if nodeIP is '0.0.0.0' we will return
// node addresses sorted such that all IPv4 addresses are listed before IPv6
// addresses.
//
// If nodeIP is a specific IP, either IPv4 or IPv6, we will return node
// addresses filtered such that:
<<<<<<< HEAD
// * Any address matching nodeIP will be listed first.
// * If nodeIP matches an address of a particular type (internal or external),
//   that will be the *only* address of that type returned.
// * All remaining addresses are listed after.
=======
//   - Any address matching nodeIP will be listed first.
//   - If nodeIP matches an address of a particular type (internal or external),
//     that will be the *only* address of that type returned.
//   - All remaining addresses are listed after.
>>>>>>> e8d3e9b1
func PreferNodeIP(nodeIP net.IP, cloudNodeAddresses []v1.NodeAddress) ([]v1.NodeAddress, error) {
	// If nodeIP is unset, just use the addresses provided by the cloud provider as-is
	if nodeIP == nil {
		return cloudNodeAddresses, nil
	}

	// nodeIP is "0.0.0.0" or "::"; sort cloudNodeAddresses to
	// prefer addresses of the matching family
	if nodeIP.IsUnspecified() {
		preferIPv4 := nodeIP.To4() != nil
		isPreferredIPFamily := func(ip net.IP) bool { return (ip.To4() != nil) == preferIPv4 }

		sortedAddresses := make([]v1.NodeAddress, 0, len(cloudNodeAddresses))
		for _, nodeAddress := range cloudNodeAddresses {
			ip := netutils.ParseIPSloppy(nodeAddress.Address)
			if ip == nil || isPreferredIPFamily(ip) {
				sortedAddresses = append(sortedAddresses, nodeAddress)
			}
		}
		for _, nodeAddress := range cloudNodeAddresses {
			ip := netutils.ParseIPSloppy(nodeAddress.Address)
			if ip != nil && !isPreferredIPFamily(ip) {
				sortedAddresses = append(sortedAddresses, nodeAddress)
			}
		}
		return sortedAddresses, nil
	}

	// For every address supplied by the cloud provider that matches nodeIP, nodeIP is the enforced node address for
	// that address Type (like InternalIP and ExternalIP), meaning other addresses of the same Type are discarded.
	// See #61921 for more information: some cloud providers may supply secondary IPs, so nodeIP serves as a way to
	// ensure that the correct IPs show up on a Node object.
	enforcedNodeAddresses := []v1.NodeAddress{}

	nodeIPTypes := make(map[v1.NodeAddressType]bool)
	for _, nodeAddress := range cloudNodeAddresses {
		if netutils.ParseIPSloppy(nodeAddress.Address).Equal(nodeIP) {
			enforcedNodeAddresses = append(enforcedNodeAddresses, v1.NodeAddress{Type: nodeAddress.Type, Address: nodeAddress.Address})
			nodeIPTypes[nodeAddress.Type] = true
		}
	}

	// nodeIP must be among the addresses supplied by the cloud provider
	if len(enforcedNodeAddresses) == 0 {
		return nil, fmt.Errorf("failed to get node address from cloud provider that matches ip: %v", nodeIP)
	}

	// nodeIP was found, now use all other addresses supplied by the cloud provider NOT of the same Type as nodeIP.
	for _, nodeAddress := range cloudNodeAddresses {
		if !nodeIPTypes[nodeAddress.Type] {
			enforcedNodeAddresses = append(enforcedNodeAddresses, v1.NodeAddress{Type: nodeAddress.Type, Address: nodeAddress.Address})
		}
	}

	return enforcedNodeAddresses, nil
}<|MERGE_RESOLUTION|>--- conflicted
+++ resolved
@@ -51,17 +51,10 @@
 //
 // If nodeIP is a specific IP, either IPv4 or IPv6, we will return node
 // addresses filtered such that:
-<<<<<<< HEAD
-// * Any address matching nodeIP will be listed first.
-// * If nodeIP matches an address of a particular type (internal or external),
-//   that will be the *only* address of that type returned.
-// * All remaining addresses are listed after.
-=======
 //   - Any address matching nodeIP will be listed first.
 //   - If nodeIP matches an address of a particular type (internal or external),
 //     that will be the *only* address of that type returned.
 //   - All remaining addresses are listed after.
->>>>>>> e8d3e9b1
 func PreferNodeIP(nodeIP net.IP, cloudNodeAddresses []v1.NodeAddress) ([]v1.NodeAddress, error) {
 	// If nodeIP is unset, just use the addresses provided by the cloud provider as-is
 	if nodeIP == nil {
