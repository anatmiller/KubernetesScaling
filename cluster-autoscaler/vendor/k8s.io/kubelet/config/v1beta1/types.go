--- conflicted
+++ resolved
@@ -781,8 +781,6 @@
 	// Default: true
 	// +optional
 	RegisterNode *bool `json:"registerNode,omitempty"`
-<<<<<<< HEAD
-=======
 	// Tracing specifies the versioned configuration for OpenTelemetry tracing clients.
 	// See http://kep.k8s.io/2832 for more details.
 	// +featureGate=KubeletTracing
@@ -799,7 +797,6 @@
 	// Default: true
 	// +optional
 	LocalStorageCapacityIsolation *bool `json:"localStorageCapacityIsolation,omitempty"`
->>>>>>> e8d3e9b1
 }
 
 type KubeletAuthorizationMode string
