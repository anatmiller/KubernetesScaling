/*
Copyright 2019 The Kubernetes Authors.

Licensed under the Apache License, Version 2.0 (the "License");
you may not use this file except in compliance with the License.
You may obtain a copy of the License at

    http://www.apache.org/licenses/LICENSE-2.0

Unless required by applicable law or agreed to in writing, software
distributed under the License is distributed on an "AS IS" BASIS,
WITHOUT WARRANTIES OR CONDITIONS OF ANY KIND, either express or implied.
See the License for the specific language governing permissions and
limitations under the License.
*/

package filters

import (
	"context"
	"fmt"
	"net/http"
	"runtime"
	"sync"
	"sync/atomic"
	"time"

	flowcontrol "k8s.io/api/flowcontrol/v1beta2"
	apitypes "k8s.io/apimachinery/pkg/types"
	epmetrics "k8s.io/apiserver/pkg/endpoints/metrics"
	apirequest "k8s.io/apiserver/pkg/endpoints/request"
	"k8s.io/apiserver/pkg/server/httplog"
	utilflowcontrol "k8s.io/apiserver/pkg/util/flowcontrol"
	fcmetrics "k8s.io/apiserver/pkg/util/flowcontrol/metrics"
	flowcontrolrequest "k8s.io/apiserver/pkg/util/flowcontrol/request"
	"k8s.io/klog/v2"
)

// PriorityAndFairnessClassification identifies the results of
// classification for API Priority and Fairness
type PriorityAndFairnessClassification struct {
	FlowSchemaName    string
	FlowSchemaUID     apitypes.UID
	PriorityLevelName string
	PriorityLevelUID  apitypes.UID
}

// waitingMark tracks requests waiting rather than being executed
var waitingMark = &requestWatermark{
	phase: epmetrics.WaitingPhase,
}

var atomicMutatingExecuting, atomicReadOnlyExecuting int32
var atomicMutatingWaiting, atomicReadOnlyWaiting int32

// newInitializationSignal is defined for testing purposes.
var newInitializationSignal = utilflowcontrol.NewInitializationSignal

func truncateLogField(s string) string {
	const maxFieldLogLength = 64

	if len(s) > maxFieldLogLength {
		s = s[0:maxFieldLogLength]
	}
	return s
}

<<<<<<< HEAD
=======
var initAPFOnce sync.Once

>>>>>>> e8d3e9b1
// WithPriorityAndFairness limits the number of in-flight
// requests in a fine-grained way.
func WithPriorityAndFairness(
	handler http.Handler,
	longRunningRequestCheck apirequest.LongRunningRequestCheck,
	fcIfc utilflowcontrol.Interface,
	workEstimator flowcontrolrequest.WorkEstimatorFunc,
) http.Handler {
	if fcIfc == nil {
		klog.Warningf("priority and fairness support not found, skipping")
		return handler
	}
	initAPFOnce.Do(func() {
		initMaxInFlight(0, 0)
		// Fetching these gauges is delayed until after their underlying metric has been registered
		// so that this latches onto the efficient implementation.
		waitingMark.readOnlyObserver = fcmetrics.GetWaitingReadonlyConcurrency()
		waitingMark.mutatingObserver = fcmetrics.GetWaitingMutatingConcurrency()
	})
	return http.HandlerFunc(func(w http.ResponseWriter, r *http.Request) {
		ctx := r.Context()
		requestInfo, ok := apirequest.RequestInfoFrom(ctx)
		if !ok {
			handleError(w, r, fmt.Errorf("no RequestInfo found in context"))
			return
		}
		user, ok := apirequest.UserFrom(ctx)
		if !ok {
			handleError(w, r, fmt.Errorf("no User found in context"))
			return
		}

		isWatchRequest := watchVerbs.Has(requestInfo.Verb)

		// Skip tracking long running non-watch requests.
		if longRunningRequestCheck != nil && longRunningRequestCheck(r, requestInfo) && !isWatchRequest {
			klog.V(6).Infof("Serving RequestInfo=%#+v, user.Info=%#+v as longrunning\n", requestInfo, user)
			handler.ServeHTTP(w, r)
			return
		}

		var classification *PriorityAndFairnessClassification
		noteFn := func(fs *flowcontrol.FlowSchema, pl *flowcontrol.PriorityLevelConfiguration, flowDistinguisher string) {
			classification = &PriorityAndFairnessClassification{
				FlowSchemaName:    fs.Name,
				FlowSchemaUID:     fs.UID,
				PriorityLevelName: pl.Name,
				PriorityLevelUID:  pl.UID}

			httplog.AddKeyValue(ctx, "apf_pl", truncateLogField(pl.Name))
			httplog.AddKeyValue(ctx, "apf_fs", truncateLogField(fs.Name))
		}
		// estimateWork is called, if at all, after noteFn
		estimateWork := func() flowcontrolrequest.WorkEstimate {
			if classification == nil {
				// workEstimator is being invoked before classification of
				// the request has completed, we should never be here though.
				klog.ErrorS(fmt.Errorf("workEstimator is being invoked before classification of the request has completed"),
					"Using empty FlowSchema and PriorityLevelConfiguration name", "verb", r.Method, "URI", r.RequestURI)

				return workEstimator(r, "", "")
			}

			workEstimate := workEstimator(r, classification.FlowSchemaName, classification.PriorityLevelName)

			fcmetrics.ObserveWorkEstimatedSeats(classification.PriorityLevelName, classification.FlowSchemaName, workEstimate.MaxSeats())
<<<<<<< HEAD
			// nolint:logcheck // Not using the result of klog.V
			// inside the if branch is okay, we just use it to
			// determine whether the additional information should
			// be added.
			if klog.V(4).Enabled() {
				httplog.AddKeyValue(ctx, "apf_iseats", workEstimate.InitialSeats)
				httplog.AddKeyValue(ctx, "apf_fseats", workEstimate.FinalSeats)
			}
=======
			httplog.AddKeyValue(ctx, "apf_iseats", workEstimate.InitialSeats)
			httplog.AddKeyValue(ctx, "apf_fseats", workEstimate.FinalSeats)
			httplog.AddKeyValue(ctx, "apf_additionalLatency", workEstimate.AdditionalLatency)

>>>>>>> e8d3e9b1
			return workEstimate
		}

		var served bool
		isMutatingRequest := !nonMutatingRequestVerbs.Has(requestInfo.Verb)
		noteExecutingDelta := func(delta int32) {
			if isMutatingRequest {
				watermark.recordMutating(int(atomic.AddInt32(&atomicMutatingExecuting, delta)))
			} else {
				watermark.recordReadOnly(int(atomic.AddInt32(&atomicReadOnlyExecuting, delta)))
			}
		}
		noteWaitingDelta := func(delta int32) {
			if isMutatingRequest {
				waitingMark.recordMutating(int(atomic.AddInt32(&atomicMutatingWaiting, delta)))
			} else {
				waitingMark.recordReadOnly(int(atomic.AddInt32(&atomicReadOnlyWaiting, delta)))
			}
		}
		queueNote := func(inQueue bool) {
			if inQueue {
				noteWaitingDelta(1)
			} else {
				noteWaitingDelta(-1)
			}
		}

		digest := utilflowcontrol.RequestDigest{
			RequestInfo: requestInfo,
			User:        user,
		}

		if isWatchRequest {
			// This channel blocks calling handler.ServeHTTP() until closed, and is closed inside execute().
			// If APF rejects the request, it is never closed.
			shouldStartWatchCh := make(chan struct{})

			watchInitializationSignal := newInitializationSignal()
			// This wraps the request passed to handler.ServeHTTP(),
			// setting a context that plumbs watchInitializationSignal to storage
			var watchReq *http.Request
			// This is set inside execute(), prior to closing shouldStartWatchCh.
			// If the request is rejected by APF it is left nil.
			var forgetWatch utilflowcontrol.ForgetWatchFunc

			defer func() {
				// Protect from the situation when request will not reach storage layer
				// and the initialization signal will not be send.
				if watchInitializationSignal != nil {
					watchInitializationSignal.Signal()
				}
				// Forget the watcher if it was registered.
				//
				// // This is race-free because by this point, one of the following occurred:
				// case <-shouldStartWatchCh: execute() completed the assignment to forgetWatch
				// case <-resultCh: Handle() completed, and Handle() does not return
				//   while execute() is running
				if forgetWatch != nil {
					forgetWatch()
				}
			}()

			execute := func() {
				startedAt := time.Now()
				defer func() {
					httplog.AddKeyValue(ctx, "apf_init_latency", time.Since(startedAt))
				}()
				noteExecutingDelta(1)
				defer noteExecutingDelta(-1)
				served = true
				setResponseHeaders(classification, w)

				forgetWatch = fcIfc.RegisterWatch(r)

				// Notify the main thread that we're ready to start the watch.
				close(shouldStartWatchCh)

				// Wait until the request is finished from the APF point of view
				// (which is when its initialization is done).
				watchInitializationSignal.Wait()
			}

			// Ensure that an item can be put to resultCh asynchronously.
			resultCh := make(chan interface{}, 1)

			// Call Handle in a separate goroutine.
			// The reason for it is that from APF point of view, the request processing
			// finishes as soon as watch is initialized (which is generally orders of
			// magnitude faster then the watch request itself). This means that Handle()
			// call finishes much faster and for performance reasons we want to reduce
			// the number of running goroutines - so we run the shorter thing in a
			// dedicated goroutine and the actual watch handler in the main one.
			go func() {
				defer func() {
					err := recover()
					// do not wrap the sentinel ErrAbortHandler panic value
					if err != nil && err != http.ErrAbortHandler {
						// Same as stdlib http server code. Manually allocate stack
						// trace buffer size to prevent excessively large logs
						const size = 64 << 10
						buf := make([]byte, size)
						buf = buf[:runtime.Stack(buf, false)]
						err = fmt.Sprintf("%v\n%s", err, buf)
					}

					// Ensure that the result is put into resultCh independently of the panic.
					resultCh <- err
				}()

				// We create handleCtx with explicit cancelation function.
				// The reason for it is that Handle() underneath may start additional goroutine
				// that is blocked on context cancellation. However, from APF point of view,
				// we don't want to wait until the whole watch request is processed (which is
				// when it context is actually cancelled) - we want to unblock the goroutine as
				// soon as the request is processed from the APF point of view.
				//
				// Note that we explicitly do NOT call the actuall handler using that context
				// to avoid cancelling request too early.
				handleCtx, handleCtxCancel := context.WithCancel(ctx)
				defer handleCtxCancel()

				// Note that Handle will return irrespective of whether the request
				// executes or is rejected. In the latter case, the function will return
				// without calling the passed `execute` function.
				fcIfc.Handle(handleCtx, digest, noteFn, estimateWork, queueNote, execute)
			}()

			select {
			case <-shouldStartWatchCh:
				watchCtx := utilflowcontrol.WithInitializationSignal(ctx, watchInitializationSignal)
				watchReq = r.WithContext(watchCtx)
				handler.ServeHTTP(w, watchReq)
				// Protect from the situation when request will not reach storage layer
				// and the initialization signal will not be send.
				// It has to happen before waiting on the resultCh below.
				watchInitializationSignal.Signal()
				// TODO: Consider finishing the request as soon as Handle call panics.
				if err := <-resultCh; err != nil {
					panic(err)
				}
			case err := <-resultCh:
				if err != nil {
					panic(err)
				}
			}
		} else {
			execute := func() {
				noteExecutingDelta(1)
				defer noteExecutingDelta(-1)
				served = true
				setResponseHeaders(classification, w)

				handler.ServeHTTP(w, r)
			}

			fcIfc.Handle(ctx, digest, noteFn, estimateWork, queueNote, execute)
		}

		if !served {
			setResponseHeaders(classification, w)

			epmetrics.RecordDroppedRequest(r, requestInfo, epmetrics.APIServerComponent, isMutatingRequest)
			epmetrics.RecordRequestTermination(r, requestInfo, epmetrics.APIServerComponent, http.StatusTooManyRequests)
			tooManyRequests(r, w)
		}
	})
}

// StartPriorityAndFairnessWatermarkMaintenance starts the goroutines to observe and maintain watermarks for
// priority-and-fairness requests.
func StartPriorityAndFairnessWatermarkMaintenance(stopCh <-chan struct{}) {
	startWatermarkMaintenance(watermark, stopCh)
	startWatermarkMaintenance(waitingMark, stopCh)
}

func setResponseHeaders(classification *PriorityAndFairnessClassification, w http.ResponseWriter) {
	if classification == nil {
		return
	}

	// We intentionally set the UID of the flow-schema and priority-level instead of name. This is so that
	// the names that cluster-admins choose for categorization and priority levels are not exposed, also
	// the names might make it obvious to the users that they are rejected due to classification with low priority.
	w.Header().Set(flowcontrol.ResponseHeaderMatchedPriorityLevelConfigurationUID, string(classification.PriorityLevelUID))
	w.Header().Set(flowcontrol.ResponseHeaderMatchedFlowSchemaUID, string(classification.FlowSchemaUID))
}<|MERGE_RESOLUTION|>--- conflicted
+++ resolved
@@ -65,11 +65,8 @@
 	return s
 }
 
-<<<<<<< HEAD
-=======
 var initAPFOnce sync.Once
 
->>>>>>> e8d3e9b1
 // WithPriorityAndFairness limits the number of in-flight
 // requests in a fine-grained way.
 func WithPriorityAndFairness(
@@ -136,21 +133,10 @@
 			workEstimate := workEstimator(r, classification.FlowSchemaName, classification.PriorityLevelName)
 
 			fcmetrics.ObserveWorkEstimatedSeats(classification.PriorityLevelName, classification.FlowSchemaName, workEstimate.MaxSeats())
-<<<<<<< HEAD
-			// nolint:logcheck // Not using the result of klog.V
-			// inside the if branch is okay, we just use it to
-			// determine whether the additional information should
-			// be added.
-			if klog.V(4).Enabled() {
-				httplog.AddKeyValue(ctx, "apf_iseats", workEstimate.InitialSeats)
-				httplog.AddKeyValue(ctx, "apf_fseats", workEstimate.FinalSeats)
-			}
-=======
 			httplog.AddKeyValue(ctx, "apf_iseats", workEstimate.InitialSeats)
 			httplog.AddKeyValue(ctx, "apf_fseats", workEstimate.FinalSeats)
 			httplog.AddKeyValue(ctx, "apf_additionalLatency", workEstimate.AdditionalLatency)
 
->>>>>>> e8d3e9b1
 			return workEstimate
 		}
 
