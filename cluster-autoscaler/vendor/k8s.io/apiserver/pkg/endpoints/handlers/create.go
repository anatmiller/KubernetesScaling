/*
Copyright 2017 The Kubernetes Authors.

Licensed under the Apache License, Version 2.0 (the "License");
you may not use this file except in compliance with the License.
You may obtain a copy of the License at

    http://www.apache.org/licenses/LICENSE-2.0

Unless required by applicable law or agreed to in writing, software
distributed under the License is distributed on an "AS IS" BASIS,
WITHOUT WARRANTIES OR CONDITIONS OF ANY KIND, either express or implied.
See the License for the specific language governing permissions and
limitations under the License.
*/

package handlers

import (
	"bytes"
	"context"
	"fmt"
	"net/http"
	"strings"
	"time"
	"unicode"
	"unicode/utf8"

	"k8s.io/apimachinery/pkg/api/errors"
	"k8s.io/apimachinery/pkg/api/meta"
	metainternalversionscheme "k8s.io/apimachinery/pkg/apis/meta/internalversion/scheme"
	metav1 "k8s.io/apimachinery/pkg/apis/meta/v1"
	"k8s.io/apimachinery/pkg/apis/meta/v1/validation"
	"k8s.io/apimachinery/pkg/runtime"
	"k8s.io/apimachinery/pkg/runtime/schema"
	"k8s.io/apiserver/pkg/admission"
	"k8s.io/apiserver/pkg/audit"
	"k8s.io/apiserver/pkg/endpoints/handlers/fieldmanager"
	"k8s.io/apiserver/pkg/endpoints/handlers/finisher"
	"k8s.io/apiserver/pkg/endpoints/handlers/negotiation"
	"k8s.io/apiserver/pkg/endpoints/request"
	"k8s.io/apiserver/pkg/features"
	"k8s.io/apiserver/pkg/registry/rest"
	"k8s.io/apiserver/pkg/util/dryrun"
	utilfeature "k8s.io/apiserver/pkg/util/feature"
	"k8s.io/klog/v2"
	utiltrace "k8s.io/utils/trace"
)

var namespaceGVR = schema.GroupVersionResource{Group: "", Version: "v1", Resource: "namespaces"}

func createHandler(r rest.NamedCreater, scope *RequestScope, admit admission.Interface, includeName bool) http.HandlerFunc {
	return func(w http.ResponseWriter, req *http.Request) {
		// For performance tracking purposes.
		trace := utiltrace.New("Create", traceFields(req)...)
		defer trace.LogIfLong(500 * time.Millisecond)

		if isDryRun(req.URL) && !utilfeature.DefaultFeatureGate.Enabled(features.DryRun) {
			scope.err(errors.NewBadRequest("the dryRun feature is disabled"), w, req)
			return
		}

		namespace, name, err := scope.Namer.Name(req)
		if err != nil {
			if includeName {
				// name was required, return
				scope.err(err, w, req)
				return
			}

			// otherwise attempt to look up the namespace
			namespace, err = scope.Namer.Namespace(req)
			if err != nil {
				scope.err(err, w, req)
				return
			}
		}

		// enforce a timeout of at most requestTimeoutUpperBound (34s) or less if the user-provided
		// timeout inside the parent context is lower than requestTimeoutUpperBound.
		ctx, cancel := context.WithTimeout(req.Context(), requestTimeoutUpperBound)
		defer cancel()
		outputMediaType, _, err := negotiation.NegotiateOutputMediaType(req, scope.Serializer, scope)
		if err != nil {
			scope.err(err, w, req)
			return
		}

		gv := scope.Kind.GroupVersion()
		s, err := negotiation.NegotiateInputSerializer(req, false, scope.Serializer)
		if err != nil {
			scope.err(err, w, req)
			return
		}

		body, err := limitedReadBody(req, scope.MaxRequestBodyBytes)
		trace.Step("limitedReadBody done", utiltrace.Field{"len", len(body)}, utiltrace.Field{"err", err})
		if err != nil {
			scope.err(err, w, req)
			return
		}

		options := &metav1.CreateOptions{}
		values := req.URL.Query()
		if err := metainternalversionscheme.ParameterCodec.DecodeParameters(values, scope.MetaGroupVersion, options); err != nil {
			err = errors.NewBadRequest(err.Error())
			scope.err(err, w, req)
			return
		}
		if errs := validation.ValidateCreateOptions(options); len(errs) > 0 {
			err := errors.NewInvalid(schema.GroupKind{Group: metav1.GroupName, Kind: "CreateOptions"}, "", errs)
			scope.err(err, w, req)
			return
		}
		options.TypeMeta.SetGroupVersionKind(metav1.SchemeGroupVersion.WithKind("CreateOptions"))

		defaultGVK := scope.Kind
		original := r.New()

		validationDirective := fieldValidation(options.FieldValidation)
		decodeSerializer := s.Serializer
		if validationDirective == metav1.FieldValidationWarn || validationDirective == metav1.FieldValidationStrict {
			decodeSerializer = s.StrictSerializer
		}

		decoder := scope.Serializer.DecoderToVersion(decodeSerializer, scope.HubGroupVersion)
		trace.Step("About to convert to expected version")
		obj, gvk, err := decoder.Decode(body, &defaultGVK, original)
		if err != nil {
			strictError, isStrictError := runtime.AsStrictDecodingError(err)
			switch {
			case isStrictError && obj != nil && validationDirective == metav1.FieldValidationWarn:
				addStrictDecodingWarnings(req.Context(), strictError.Errors())
			case isStrictError && validationDirective == metav1.FieldValidationIgnore:
				klog.Warningf("unexpected strict error when field validation is set to ignore")
				fallthrough
			default:
				err = transformDecodeError(scope.Typer, err, original, gvk, body)
				scope.err(err, w, req)
				return
			}
		}

		objGV := gvk.GroupVersion()
		if !scope.AcceptsGroupVersion(objGV) {
			err = errors.NewBadRequest(fmt.Sprintf("the API version in the data (%s) does not match the expected API version (%v)", objGV.String(), gv.String()))
			scope.err(err, w, req)
			return
		}
		trace.Step("Conversion done")

		// On create, get name from new object if unset
		if len(name) == 0 {
			_, name, _ = scope.Namer.ObjectName(obj)
		}
		if len(namespace) == 0 && scope.Resource == namespaceGVR {
			namespace = name
		}
		ctx = request.WithNamespace(ctx, namespace)

		admit = admission.WithAudit(admit)
		audit.LogRequestObject(req.Context(), obj, objGV, scope.Resource, scope.Subresource, scope.Serializer)

		userInfo, _ := request.UserFrom(ctx)

<<<<<<< HEAD
		// if this object supports namespace info
		if objectMeta, err := meta.Accessor(obj); err == nil {
=======
		if objectMeta, err := meta.Accessor(obj); err == nil {
			// Wipe fields which cannot take user-provided values
			rest.WipeObjectMetaSystemFields(objectMeta)

>>>>>>> e8d3e9b1
			// ensure namespace on the object is correct, or error if a conflicting namespace was set in the object
			if err := rest.EnsureObjectNamespaceMatchesRequestNamespace(rest.ExpectedNamespaceForResource(namespace, scope.Resource), objectMeta); err != nil {
				scope.err(err, w, req)
				return
			}
		}

		trace.Step("About to store object in database")
		admissionAttributes := admission.NewAttributesRecord(obj, nil, scope.Kind, namespace, name, scope.Resource, scope.Subresource, admission.Create, options, dryrun.IsDryRun(options.DryRun), userInfo)
		requestFunc := func() (runtime.Object, error) {
			return r.Create(
				ctx,
				name,
				obj,
				rest.AdmissionToValidateObjectFunc(admit, admissionAttributes, scope),
				options,
			)
		}
		// Dedup owner references before updating managed fields
		dedupOwnerReferencesAndAddWarning(obj, req.Context(), false)
		result, err := finisher.FinishRequest(ctx, func() (runtime.Object, error) {
			if scope.FieldManager != nil {
				liveObj, err := scope.Creater.New(scope.Kind)
				if err != nil {
					return nil, fmt.Errorf("failed to create new object (Create for %v): %v", scope.Kind, err)
				}
				obj = scope.FieldManager.UpdateNoErrors(liveObj, obj, managerOrUserAgent(options.FieldManager, req.UserAgent()))
				admit = fieldmanager.NewManagedFieldsValidatingAdmissionController(admit)
			}
			if mutatingAdmission, ok := admit.(admission.MutationInterface); ok && mutatingAdmission.Handles(admission.Create) {
				if err := mutatingAdmission.Admit(ctx, admissionAttributes, scope); err != nil {
					return nil, err
				}
			}
			// Dedup owner references again after mutating admission happens
			dedupOwnerReferencesAndAddWarning(obj, req.Context(), true)
			result, err := requestFunc()
			// If the object wasn't committed to storage because it's serialized size was too large,
			// it is safe to remove managedFields (which can be large) and try again.
			if isTooLargeError(err) {
				if accessor, accessorErr := meta.Accessor(obj); accessorErr == nil {
					accessor.SetManagedFields(nil)
					result, err = requestFunc()
				}
			}
			return result, err
		})
		trace.Step("Write to database call finished", utiltrace.Field{"len", len(body)}, utiltrace.Field{"err", err})
		if err != nil {
			scope.err(err, w, req)
			return
		}

		code := http.StatusCreated
		status, ok := result.(*metav1.Status)
		if ok && status.Code == 0 {
			status.Code = int32(code)
		}

		trace.Step("About to write a response")
		defer trace.Step("Writing http response done")
		transformResponseObject(ctx, scope, trace, req, w, code, outputMediaType, result)
	}
}

// CreateNamedResource returns a function that will handle a resource creation with name.
func CreateNamedResource(r rest.NamedCreater, scope *RequestScope, admission admission.Interface) http.HandlerFunc {
	return createHandler(r, scope, admission, true)
}

// CreateResource returns a function that will handle a resource creation.
func CreateResource(r rest.Creater, scope *RequestScope, admission admission.Interface) http.HandlerFunc {
	return createHandler(&namedCreaterAdapter{r}, scope, admission, false)
}

type namedCreaterAdapter struct {
	rest.Creater
}

func (c *namedCreaterAdapter) Create(ctx context.Context, name string, obj runtime.Object, createValidatingAdmission rest.ValidateObjectFunc, options *metav1.CreateOptions) (runtime.Object, error) {
	return c.Creater.Create(ctx, obj, createValidatingAdmission, options)
}

// manager is assumed to be already a valid value, we need to make
// userAgent into a valid value too.
func managerOrUserAgent(manager, userAgent string) string {
	if manager != "" {
		return manager
	}
	return prefixFromUserAgent(userAgent)
}

// prefixFromUserAgent takes the characters preceding the first /, quote
// unprintable character and then trim what's beyond the
// FieldManagerMaxLength limit.
func prefixFromUserAgent(u string) string {
	m := strings.Split(u, "/")[0]
	buf := bytes.NewBuffer(nil)
	for _, r := range m {
		// Ignore non-printable characters
		if !unicode.IsPrint(r) {
			continue
		}
		// Only append if we have room for it
		if buf.Len()+utf8.RuneLen(r) > validation.FieldManagerMaxLength {
			break
		}
		buf.WriteRune(r)
	}
	return buf.String()
}<|MERGE_RESOLUTION|>--- conflicted
+++ resolved
@@ -163,15 +163,10 @@
 
 		userInfo, _ := request.UserFrom(ctx)
 
-<<<<<<< HEAD
-		// if this object supports namespace info
-		if objectMeta, err := meta.Accessor(obj); err == nil {
-=======
 		if objectMeta, err := meta.Accessor(obj); err == nil {
 			// Wipe fields which cannot take user-provided values
 			rest.WipeObjectMetaSystemFields(objectMeta)
 
->>>>>>> e8d3e9b1
 			// ensure namespace on the object is correct, or error if a conflicting namespace was set in the object
 			if err := rest.EnsureObjectNamespaceMatchesRequestNamespace(rest.ExpectedNamespaceForResource(namespace, scope.Resource), objectMeta); err != nil {
 				scope.err(err, w, req)
