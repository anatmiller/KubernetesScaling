--- conflicted
+++ resolved
@@ -1440,26 +1440,6 @@
 	})
 }
 
-func TestControllerGetAPIVersion(t *testing.T) {
-	expected := "v1beta1"
-	if err := os.Setenv(CAPIVersionEnvVar, expected); err != nil {
-		t.Fatalf("unexpected error: %v", err)
-	}
-	observed := getCAPIVersion()
-	if observed != expected {
-		t.Fatalf("Wrong API Version detected, expected %q, got %q", expected, observed)
-	}
-
-	if err := os.Unsetenv(CAPIVersionEnvVar); err != nil {
-		t.Fatalf("unexpected error: %v", err)
-	}
-	expected = ""
-	observed = getCAPIVersion()
-	if observed != expected {
-		t.Fatalf("Wrong API Version detected, expected %q, got %q", expected, observed)
-	}
-}
-
 func TestControllerGetAPIVersionGroupWithMachineDeployments(t *testing.T) {
 	testConfig := createMachineDeploymentTestConfig(RandomString(6), RandomString(6), RandomString(6), 1, map[string]string{
 		nodeGroupMinSizeAnnotationKey: "1",
@@ -1564,19 +1544,7 @@
 	}
 	for _, tc := range testCases {
 		t.Run(tc.description, func(t *testing.T) {
-<<<<<<< HEAD
-			if tc.envVar == "" {
-				if err := os.Unsetenv(CAPIVersionEnvVar); err != nil {
-					t.Fatalf("unexpected error: %v", err)
-				}
-			} else {
-				if err := os.Setenv(CAPIVersionEnvVar, tc.envVar); err != nil {
-					t.Fatalf("unexpected error: %v", err)
-				}
-			}
-=======
 			t.Setenv(CAPIVersionEnvVar, tc.envVar)
->>>>>>> e8d3e9b1
 			version, err := getAPIGroupPreferredVersion(discoveryClient, tc.APIGroup)
 			if (err != nil) != tc.error {
 				t.Errorf("expected to have error: %t. Had an error: %t", tc.error, err != nil)
@@ -1585,10 +1553,6 @@
 				t.Errorf("expected %v, got: %v", tc.preferredVersion, version)
 			}
 		})
-	}
-
-	if err := os.Unsetenv(CAPIVersionEnvVar); err != nil {
-		t.Fatalf("unexpected error: %v", err)
 	}
 }
 
