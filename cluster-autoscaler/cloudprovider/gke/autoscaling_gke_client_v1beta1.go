/*
Copyright 2018 The Kubernetes Authors.

Licensed under the Apache License, Version 2.0 (the "License");
you may not use this file except in compliance with the License.
You may obtain a copy of the License at

    http://www.apache.org/licenses/LICENSE-2.0

Unless required by applicable law or agreed to in writing, software
distributed under the License is distributed on an "AS IS" BASIS,
WITHOUT WARRANTIES OR CONDITIONS OF ANY KIND, either express or implied.
See the License for the specific language governing permissions and
limitations under the License.
*/

package gke

import (
	"fmt"
	"net/http"
	"time"

	"k8s.io/autoscaler/cluster-autoscaler/cloudprovider"
	"k8s.io/autoscaler/cluster-autoscaler/utils/gpu"
	"k8s.io/autoscaler/cluster-autoscaler/utils/units"

	apiv1 "k8s.io/api/core/v1"

	gke_api_beta "google.golang.org/api/container/v1beta1"
	"k8s.io/klog"
)

var (
	// This makes me so sad
	taintEffectsMap = map[apiv1.TaintEffect]string{
		apiv1.TaintEffectNoSchedule:       "NO_SCHEDULE",
		apiv1.TaintEffectPreferNoSchedule: "PREFER_NO_SCHEDULE",
		apiv1.TaintEffectNoExecute:        "NO_EXECUTE",
	}
)

type autoscalingGkeClientV1beta1 struct {
	gkeBetaService *gke_api_beta.Service

	clusterPath   string
	nodePoolPath  string
	operationPath string

	operationWaitTimeout  time.Duration
	operationPollInterval time.Duration
}

// NewAutoscalingGkeClientV1beta1 creates a new client for communicating with GKE v1beta1 API.
func NewAutoscalingGkeClientV1beta1(client *http.Client, projectId, location, clusterName string) (*autoscalingGkeClientV1beta1, error) {
	autoscalingGkeClient := &autoscalingGkeClientV1beta1{
		clusterPath:           fmt.Sprintf(clusterPathPrefix, projectId, location, clusterName),
		nodePoolPath:          fmt.Sprintf(nodePoolPathPrefix, projectId, location, clusterName),
		operationPath:         fmt.Sprintf(operationPathPrefix, projectId, location),
		operationWaitTimeout:  defaultOperationWaitTimeout,
		operationPollInterval: defaultOperationPollInterval,
	}

	gkeBetaService, err := gke_api_beta.New(client)
	if err != nil {
		return nil, err
	}
	if *GkeAPIEndpoint != "" {
		gkeBetaService.BasePath = *GkeAPIEndpoint
	}
	autoscalingGkeClient.gkeBetaService = gkeBetaService

	return autoscalingGkeClient, nil
}

func (m *autoscalingGkeClientV1beta1) GetCluster() (Cluster, error) {
<<<<<<< HEAD
=======
	registerRequest("clusters", "get")
>>>>>>> 4002559a
	clusterResponse, err := m.gkeBetaService.Projects.Locations.Clusters.Get(m.clusterPath).Do()
	if err != nil {
		return Cluster{}, err
	}
	nodePools := []NodePool{}
	for _, pool := range clusterResponse.NodePools {
		if pool.Autoscaling != nil && pool.Autoscaling.Enabled {
			nodePools = append(nodePools, NodePool{
				Name:              pool.Name,
				InstanceGroupUrls: pool.InstanceGroupUrls,
				Autoscaled:        pool.Autoscaling.Enabled,
				MinNodeCount:      pool.Autoscaling.MinNodeCount,
				MaxNodeCount:      pool.Autoscaling.MaxNodeCount,
				Autoprovisioned:   pool.Autoscaling.Autoprovisioned,
			})
		}
	}
	return Cluster{
		Locations:       clusterResponse.Locations,
		NodePools:       nodePools,
		ResourceLimiter: buildResourceLimiter(clusterResponse),
	}, nil
}

func buildResourceLimiter(cluster *gke_api_beta.Cluster) *cloudprovider.ResourceLimiter {
	if cluster.Autoscaling == nil {
<<<<<<< HEAD
		glog.Warningf("buildResourceLimiter called without autoscaling limits set")
=======
		klog.Warningf("buildResourceLimiter called without autoscaling limits set")
>>>>>>> 4002559a
		return nil
	}

	minLimits := make(map[string]int64)
	maxLimits := make(map[string]int64)
	for _, limit := range cluster.Autoscaling.ResourceLimits {
		if _, found := supportedResources[limit.ResourceType]; !found {
			klog.Warningf("Unsupported limit defined %s: %d - %d", limit.ResourceType, limit.Minimum, limit.Maximum)
		}
		minLimits[limit.ResourceType] = limit.Minimum
		maxLimits[limit.ResourceType] = limit.Maximum
	}

	// GKE API provides memory in GB, but ResourceLimiter expects them in bytes
	if _, found := minLimits[cloudprovider.ResourceNameMemory]; found {
		minLimits[cloudprovider.ResourceNameMemory] = minLimits[cloudprovider.ResourceNameMemory] * units.Gigabyte
	}
	if _, found := maxLimits[cloudprovider.ResourceNameMemory]; found {
		maxLimits[cloudprovider.ResourceNameMemory] = maxLimits[cloudprovider.ResourceNameMemory] * units.Gigabyte
	}

	return cloudprovider.NewResourceLimiter(minLimits, maxLimits)
}

func (m *autoscalingGkeClientV1beta1) DeleteNodePool(toBeRemoved string) error {
	registerRequest("node_pools", "delete")
	deleteOp, err := m.gkeBetaService.Projects.Locations.Clusters.NodePools.Delete(
		fmt.Sprintf(m.nodePoolPath, toBeRemoved)).Do()
	if err != nil {
		return err
	}
	return m.waitForGkeOp(deleteOp)
}

func (m *autoscalingGkeClientV1beta1) CreateNodePool(mig *GkeMig) error {
	// TODO: handle preemptible VMs
	// TODO: handle SSDs

	spec := mig.Spec()

	accelerators := []*gke_api_beta.AcceleratorConfig{}
	if gpuRequest, found := spec.ExtraResources[gpu.ResourceNvidiaGPU]; found {
		gpuType, found := spec.Labels[gpu.GPULabel]
		if !found {
			return fmt.Errorf("failed to create node pool %v with gpu request of unspecified type", mig.NodePoolName())
		}
		gpuConfig := &gke_api_beta.AcceleratorConfig{
			AcceleratorType:  gpuType,
			AcceleratorCount: gpuRequest.Value(),
		}
		accelerators = append(accelerators, gpuConfig)

	}

	taints := []*gke_api_beta.NodeTaint{}
	for _, taint := range spec.Taints {
		if taint.Key == gpu.ResourceNvidiaGPU {
			continue
		}
		effect, found := taintEffectsMap[taint.Effect]
		if !found {
			effect = "EFFECT_UNSPECIFIED"
		}
		taint := &gke_api_beta.NodeTaint{
			Effect: effect,
			Key:    taint.Key,
			Value:  taint.Value,
		}
		taints = append(taints, taint)
	}
	labels := make(map[string]string)
	for k, v := range spec.Labels {
		if k != gpu.GPULabel {
			labels[k] = v
		}
	}

	config := gke_api_beta.NodeConfig{
		MachineType:  spec.MachineType,
		OauthScopes:  defaultOAuthScopes,
		Labels:       labels,
		Accelerators: accelerators,
		Taints:       taints,
	}

	autoscaling := gke_api_beta.NodePoolAutoscaling{
		Enabled:         true,
		MinNodeCount:    napMinNodes,
		MaxNodeCount:    napMaxNodes,
		Autoprovisioned: true,
	}

	createRequest := gke_api_beta.CreateNodePoolRequest{
		NodePool: &gke_api_beta.NodePool{
			Name:             mig.NodePoolName(),
			InitialNodeCount: 0,
			Config:           &config,
			Autoscaling:      &autoscaling,
		},
	}
	registerRequest("node_pools", "create")
	createOp, err := m.gkeBetaService.Projects.Locations.Clusters.NodePools.Create(
		m.clusterPath, &createRequest).Do()
	if err != nil {
		return err
	}
	return m.waitForGkeOp(createOp)
}

func (m *autoscalingGkeClientV1beta1) waitForGkeOp(op *gke_api_beta.Operation) error {
	for start := time.Now(); time.Since(start) < m.operationWaitTimeout; time.Sleep(m.operationPollInterval) {
		klog.V(4).Infof("Waiting for operation %s %s", op.TargetLink, op.Name)
		registerRequest("operations", "get")
		if op, err := m.gkeBetaService.Projects.Locations.Operations.Get(
			fmt.Sprintf(m.operationPath, op.Name)).Do(); err == nil {
			klog.V(4).Infof("Operation %s %s status: %s", op.TargetLink, op.Name, op.Status)
			if op.Status == "DONE" {
				return nil
			}
		} else {
			klog.Warningf("Error while getting operation %s on %s: %v", op.Name, op.TargetLink, err)
		}
	}
	return fmt.Errorf("Timeout while waiting for operation %s on %s to complete.", op.Name, op.TargetLink)
}<|MERGE_RESOLUTION|>--- conflicted
+++ resolved
@@ -27,8 +27,8 @@
 
 	apiv1 "k8s.io/api/core/v1"
 
+	"github.com/golang/glog"
 	gke_api_beta "google.golang.org/api/container/v1beta1"
-	"k8s.io/klog"
 )
 
 var (
@@ -74,10 +74,7 @@
 }
 
 func (m *autoscalingGkeClientV1beta1) GetCluster() (Cluster, error) {
-<<<<<<< HEAD
-=======
 	registerRequest("clusters", "get")
->>>>>>> 4002559a
 	clusterResponse, err := m.gkeBetaService.Projects.Locations.Clusters.Get(m.clusterPath).Do()
 	if err != nil {
 		return Cluster{}, err
@@ -104,11 +101,7 @@
 
 func buildResourceLimiter(cluster *gke_api_beta.Cluster) *cloudprovider.ResourceLimiter {
 	if cluster.Autoscaling == nil {
-<<<<<<< HEAD
 		glog.Warningf("buildResourceLimiter called without autoscaling limits set")
-=======
-		klog.Warningf("buildResourceLimiter called without autoscaling limits set")
->>>>>>> 4002559a
 		return nil
 	}
 
@@ -116,7 +109,7 @@
 	maxLimits := make(map[string]int64)
 	for _, limit := range cluster.Autoscaling.ResourceLimits {
 		if _, found := supportedResources[limit.ResourceType]; !found {
-			klog.Warningf("Unsupported limit defined %s: %d - %d", limit.ResourceType, limit.Minimum, limit.Maximum)
+			glog.Warningf("Unsupported limit defined %s: %d - %d", limit.ResourceType, limit.Minimum, limit.Maximum)
 		}
 		minLimits[limit.ResourceType] = limit.Minimum
 		maxLimits[limit.ResourceType] = limit.Maximum
@@ -220,16 +213,16 @@
 
 func (m *autoscalingGkeClientV1beta1) waitForGkeOp(op *gke_api_beta.Operation) error {
 	for start := time.Now(); time.Since(start) < m.operationWaitTimeout; time.Sleep(m.operationPollInterval) {
-		klog.V(4).Infof("Waiting for operation %s %s", op.TargetLink, op.Name)
+		glog.V(4).Infof("Waiting for operation %s %s", op.TargetLink, op.Name)
 		registerRequest("operations", "get")
 		if op, err := m.gkeBetaService.Projects.Locations.Operations.Get(
 			fmt.Sprintf(m.operationPath, op.Name)).Do(); err == nil {
-			klog.V(4).Infof("Operation %s %s status: %s", op.TargetLink, op.Name, op.Status)
+			glog.V(4).Infof("Operation %s %s status: %s", op.TargetLink, op.Name, op.Status)
 			if op.Status == "DONE" {
 				return nil
 			}
 		} else {
-			klog.Warningf("Error while getting operation %s on %s: %v", op.Name, op.TargetLink, err)
+			glog.Warningf("Error while getting operation %s on %s: %v", op.Name, op.TargetLink, err)
 		}
 	}
 	return fmt.Errorf("Timeout while waiting for operation %s on %s to complete.", op.Name, op.TargetLink)
