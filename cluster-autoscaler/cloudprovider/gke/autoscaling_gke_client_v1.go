--- conflicted
+++ resolved
@@ -52,10 +52,7 @@
 }
 
 func (m *autoscalingGkeClientV1) GetCluster() (Cluster, error) {
-<<<<<<< HEAD
-=======
 	registerRequest("clusters", "get")
->>>>>>> 4002559a
 	clusterResponse, err := m.gkeService.Projects.Locations.Clusters.Get(m.clusterPath).Do()
 	if err != nil {
 		return Cluster{}, err
