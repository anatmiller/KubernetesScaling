/*
Copyright 2016 The Kubernetes Authors.

Licensed under the Apache License, Version 2.0 (the "License");
you may not use this file except in compliance with the License.
You may obtain a copy of the License at

    http://www.apache.org/licenses/LICENSE-2.0

Unless required by applicable law or agreed to in writing, software
distributed under the License is distributed on an "AS IS" BASIS,
WITHOUT WARRANTIES OR CONDITIONS OF ANY KIND, either express or implied.
See the License for the specific language governing permissions and
limitations under the License.
*/

package aws

import (
	"testing"

	"github.com/aws/aws-sdk-go/aws"
	"github.com/aws/aws-sdk-go/service/autoscaling"
	"github.com/stretchr/testify/assert"
	"github.com/stretchr/testify/mock"
	apiv1 "k8s.io/api/core/v1"
	"k8s.io/autoscaler/cluster-autoscaler/cloudprovider"
)

type AutoScalingMock struct {
	mock.Mock
}

func (a *AutoScalingMock) DescribeAutoScalingGroupsPages(i *autoscaling.DescribeAutoScalingGroupsInput, fn func(*autoscaling.DescribeAutoScalingGroupsOutput, bool) bool) error {
	args := a.Called(i, fn)
	return args.Error(0)
}

func (a *AutoScalingMock) DescribeLaunchConfigurations(i *autoscaling.DescribeLaunchConfigurationsInput) (*autoscaling.DescribeLaunchConfigurationsOutput, error) {
	args := a.Called(i)
	return args.Get(0).(*autoscaling.DescribeLaunchConfigurationsOutput), nil
}

func (a *AutoScalingMock) DescribeTagsPages(i *autoscaling.DescribeTagsInput, fn func(*autoscaling.DescribeTagsOutput, bool) bool) error {
	args := a.Called(i, fn)
	return args.Error(0)
}

func (a *AutoScalingMock) SetDesiredCapacity(input *autoscaling.SetDesiredCapacityInput) (*autoscaling.SetDesiredCapacityOutput, error) {
	args := a.Called(input)
	return args.Get(0).(*autoscaling.SetDesiredCapacityOutput), nil
}

func (a *AutoScalingMock) TerminateInstanceInAutoScalingGroup(input *autoscaling.TerminateInstanceInAutoScalingGroupInput) (*autoscaling.TerminateInstanceInAutoScalingGroupOutput, error) {
	args := a.Called(input)
	return args.Get(0).(*autoscaling.TerminateInstanceInAutoScalingGroupOutput), nil
}

var testService = autoScalingWrapper{&AutoScalingMock{}}

var testAwsManager = &AwsManager{
	asgCache: &asgCache{
		registeredAsgs: make([]*asg, 0),
		asgToInstances: make(map[AwsRef][]AwsInstanceRef),
		instanceToAsg:  make(map[AwsInstanceRef]*asg),
		interrupt:      make(chan struct{}),
		service:        testService,
	},
	service: testService,
}

<<<<<<< HEAD
type testPriceDescriptor struct{}

func (pd *testPriceDescriptor) Price(asgName string) (price float64, err error) {
	return
}

func newTestAwsManagerWithService(service autoScaling) *AwsManager {
=======
func newTestAwsManagerWithService(service autoScaling, autoDiscoverySpecs []cloudprovider.ASGAutoDiscoveryConfig) *AwsManager {
>>>>>>> cd52ff50
	wrapper := autoScalingWrapper{service}
	return &AwsManager{
		service: wrapper,
		asgCache: &asgCache{
			registeredAsgs:        make([]*asg, 0),
			asgToInstances:        make(map[AwsRef][]AwsInstanceRef),
			instanceToAsg:         make(map[AwsInstanceRef]*asg),
			explicitlyConfigured:  make(map[AwsRef]bool),
			interrupt:             make(chan struct{}),
			asgAutoDiscoverySpecs: autoDiscoverySpecs,
			service:               wrapper,
		},
	}
}

func newTestAwsManagerWithAsgs(t *testing.T, service autoScaling, specs []string) *AwsManager {
	m := newTestAwsManagerWithService(service, nil)
	m.asgCache.parseExplicitAsgs(specs)
	return m
}

func newTestAwsManagerWithAutoAsgs(t *testing.T, service autoScaling, specs []string, autoDiscoverySpecs []cloudprovider.ASGAutoDiscoveryConfig) *AwsManager {
	m := newTestAwsManagerWithService(service, autoDiscoverySpecs)
	m.asgCache.parseExplicitAsgs(specs)
	return m
}

func testNamedDescribeAutoScalingGroupsOutput(groupName string, desiredCap int64, instanceIds ...string) *autoscaling.DescribeAutoScalingGroupsOutput {
	instances := []*autoscaling.Instance{}
	for _, id := range instanceIds {
		instances = append(instances, &autoscaling.Instance{
			InstanceId:       aws.String(id),
			AvailabilityZone: aws.String("us-east-1a"),
		})
	}
	return &autoscaling.DescribeAutoScalingGroupsOutput{
		AutoScalingGroups: []*autoscaling.Group{
			{
				AutoScalingGroupName: aws.String(groupName),
				DesiredCapacity:      aws.Int64(desiredCap),
				MinSize:              aws.Int64(1),
				MaxSize:              aws.Int64(5),
				Instances:            instances,
			},
		},
	}
}

func testProvider(t *testing.T, m *AwsManager) *awsCloudProvider {
	resourceLimiter := cloudprovider.NewResourceLimiter(
		map[string]int64{cloudprovider.ResourceNameCores: 1, cloudprovider.ResourceNameMemory: 10000000},
		map[string]int64{cloudprovider.ResourceNameCores: 10, cloudprovider.ResourceNameMemory: 100000000})

	provider, err := BuildAwsCloudProvider(m, resourceLimiter)
	assert.NoError(t, err)
	return provider.(*awsCloudProvider)
}

func TestBuildAwsCloudProvider(t *testing.T) {
	resourceLimiter := cloudprovider.NewResourceLimiter(
		map[string]int64{cloudprovider.ResourceNameCores: 1, cloudprovider.ResourceNameMemory: 10000000},
		map[string]int64{cloudprovider.ResourceNameCores: 10, cloudprovider.ResourceNameMemory: 100000000})

	_, err := BuildAwsCloudProvider(testAwsManager, resourceLimiter)
	assert.NoError(t, err)
}

func TestName(t *testing.T) {
	provider := testProvider(t, testAwsManager)
	assert.Equal(t, provider.Name(), ProviderName)
}

func TestNodeGroups(t *testing.T) {
	provider := testProvider(t, newTestAwsManagerWithAsgs(t, testService, []string{"1:5:test-asg"}))

	nodeGroups := provider.NodeGroups()
	assert.Equal(t, len(nodeGroups), 1)
	assert.Equal(t, nodeGroups[0].Id(), "test-asg")
	assert.Equal(t, nodeGroups[0].MinSize(), 1)
	assert.Equal(t, nodeGroups[0].MaxSize(), 5)
}

func TestAutoDiscoveredNodeGroups(t *testing.T) {
	service := &AutoScalingMock{}
	provider := testProvider(t, newTestAwsManagerWithAutoAsgs(t, service, []string{}, []cloudprovider.ASGAutoDiscoveryConfig{
		{
			Tags: map[string]string{"test": ""},
		},
	}))

	service.On("DescribeTagsPages",
		&autoscaling.DescribeTagsInput{
			Filters: []*autoscaling.Filter{
				{Name: aws.String("key"), Values: aws.StringSlice([]string{"test"})},
			},
			MaxRecords: aws.Int64(maxRecordsReturnedByAPI),
		},
		mock.AnythingOfType("func(*autoscaling.DescribeTagsOutput, bool) bool"),
	).Run(func(args mock.Arguments) {
		fn := args.Get(1).(func(*autoscaling.DescribeTagsOutput, bool) bool)
		fn(&autoscaling.DescribeTagsOutput{
			Tags: []*autoscaling.TagDescription{
				{ResourceId: aws.String("auto-asg")},
			}}, false)
	}).Return(nil).Once()

	service.On("DescribeAutoScalingGroupsPages",
		&autoscaling.DescribeAutoScalingGroupsInput{
			AutoScalingGroupNames: aws.StringSlice([]string{"auto-asg"}),
			MaxRecords:            aws.Int64(maxRecordsReturnedByAPI),
		},
		mock.AnythingOfType("func(*autoscaling.DescribeAutoScalingGroupsOutput, bool) bool"),
	).Run(func(args mock.Arguments) {
		fn := args.Get(1).(func(*autoscaling.DescribeAutoScalingGroupsOutput, bool) bool)
		fn(testNamedDescribeAutoScalingGroupsOutput("auto-asg", 1, "test-instance-id"), false)
	}).Return(nil)

	provider.Refresh()

	nodeGroups := provider.NodeGroups()
	assert.Equal(t, len(nodeGroups), 1)
	assert.Equal(t, nodeGroups[0].Id(), "auto-asg")
	assert.Equal(t, nodeGroups[0].MinSize(), 1)
	assert.Equal(t, nodeGroups[0].MaxSize(), 5)
}

func TestNodeGroupForNode(t *testing.T) {
	node := &apiv1.Node{
		Spec: apiv1.NodeSpec{
			ProviderID: "aws:///us-east-1a/test-instance-id",
		},
	}
	service := &AutoScalingMock{}
	provider := testProvider(t, newTestAwsManagerWithAsgs(t, service, []string{"1:5:test-asg"}))

	service.On("DescribeAutoScalingGroupsPages",
		&autoscaling.DescribeAutoScalingGroupsInput{
			AutoScalingGroupNames: aws.StringSlice([]string{"test-asg"}),
			MaxRecords:            aws.Int64(maxRecordsReturnedByAPI),
		},
		mock.AnythingOfType("func(*autoscaling.DescribeAutoScalingGroupsOutput, bool) bool"),
	).Run(func(args mock.Arguments) {
		fn := args.Get(1).(func(*autoscaling.DescribeAutoScalingGroupsOutput, bool) bool)
		fn(testNamedDescribeAutoScalingGroupsOutput("test-asg", 1, "test-instance-id"), false)
	}).Return(nil)

	provider.Refresh()

	group, err := provider.NodeGroupForNode(node)

	assert.NoError(t, err)
	assert.Equal(t, group.Id(), "test-asg")
	assert.Equal(t, group.MinSize(), 1)
	assert.Equal(t, group.MaxSize(), 5)

	nodes, err := group.Nodes()

	assert.NoError(t, err)

	assert.Equal(t, nodes, []string{"aws:///us-east-1a/test-instance-id"})
	service.AssertNumberOfCalls(t, "DescribeAutoScalingGroupsPages", 1)

	// test node in cluster that is not in a group managed by cluster autoscaler
	nodeNotInGroup := &apiv1.Node{
		Spec: apiv1.NodeSpec{
			ProviderID: "aws:///us-east-1a/test-instance-id-not-in-group",
		},
	}

	group, err = provider.NodeGroupForNode(nodeNotInGroup)

	assert.NoError(t, err)
	assert.Nil(t, group)
	service.AssertNumberOfCalls(t, "DescribeAutoScalingGroupsPages", 1)
}

func TestAwsRefFromProviderId(t *testing.T) {
	_, err := AwsRefFromProviderId("aws123")
	assert.Error(t, err)
	_, err = AwsRefFromProviderId("aws://test-az/test-instance-id")
	assert.Error(t, err)

	awsRef, err := AwsRefFromProviderId("aws:///us-east-1a/i-260942b3")
	assert.NoError(t, err)
	assert.Equal(t, awsRef, &AwsInstanceRef{Name: "i-260942b3", ProviderID: "aws:///us-east-1a/i-260942b3"})
}

func TestTargetSize(t *testing.T) {
	service := &AutoScalingMock{}
	provider := testProvider(t, newTestAwsManagerWithAsgs(t, service, []string{"1:5:test-asg"}))
	asgs := provider.NodeGroups()

	service.On("DescribeAutoScalingGroupsPages",
		&autoscaling.DescribeAutoScalingGroupsInput{
			AutoScalingGroupNames: aws.StringSlice([]string{"test-asg"}),
			MaxRecords:            aws.Int64(maxRecordsReturnedByAPI),
		},
		mock.AnythingOfType("func(*autoscaling.DescribeAutoScalingGroupsOutput, bool) bool"),
	).Run(func(args mock.Arguments) {
		fn := args.Get(1).(func(*autoscaling.DescribeAutoScalingGroupsOutput, bool) bool)
		fn(testNamedDescribeAutoScalingGroupsOutput("test-asg", 2, "test-instance-id", "second-test-instance-id"), false)
	}).Return(nil)

	provider.Refresh()

	targetSize, err := asgs[0].TargetSize()
	assert.Equal(t, targetSize, 2)
	assert.NoError(t, err)

	service.AssertNumberOfCalls(t, "DescribeAutoScalingGroupsPages", 1)
}

func TestIncreaseSize(t *testing.T) {
	service := &AutoScalingMock{}
	provider := testProvider(t, newTestAwsManagerWithAsgs(t, service, []string{"1:5:test-asg"}))
	asgs := provider.NodeGroups()

	service.On("SetDesiredCapacity", &autoscaling.SetDesiredCapacityInput{
		AutoScalingGroupName: aws.String(asgs[0].Id()),
		DesiredCapacity:      aws.Int64(3),
		HonorCooldown:        aws.Bool(false),
	}).Return(&autoscaling.SetDesiredCapacityOutput{})

	service.On("DescribeAutoScalingGroupsPages",
		&autoscaling.DescribeAutoScalingGroupsInput{
			AutoScalingGroupNames: aws.StringSlice([]string{"test-asg"}),
			MaxRecords:            aws.Int64(maxRecordsReturnedByAPI),
		},
		mock.AnythingOfType("func(*autoscaling.DescribeAutoScalingGroupsOutput, bool) bool"),
	).Run(func(args mock.Arguments) {
		fn := args.Get(1).(func(*autoscaling.DescribeAutoScalingGroupsOutput, bool) bool)
		fn(testNamedDescribeAutoScalingGroupsOutput("test-asg", 2, "test-instance-id", "second-test-instance-id"), false)
	}).Return(nil)

	provider.Refresh()

	err := asgs[0].IncreaseSize(1)
	assert.NoError(t, err)
	service.AssertNumberOfCalls(t, "SetDesiredCapacity", 1)
	service.AssertNumberOfCalls(t, "DescribeAutoScalingGroupsPages", 1)
}

func TestBelongs(t *testing.T) {
	service := &AutoScalingMock{}
	provider := testProvider(t, newTestAwsManagerWithAsgs(t, service, []string{"1:5:test-asg"}))
	asgs := provider.NodeGroups()

	service.On("DescribeAutoScalingGroupsPages",
		&autoscaling.DescribeAutoScalingGroupsInput{
			AutoScalingGroupNames: aws.StringSlice([]string{asgs[0].Id()}),
			MaxRecords:            aws.Int64(maxRecordsReturnedByAPI),
		},
		mock.AnythingOfType("func(*autoscaling.DescribeAutoScalingGroupsOutput, bool) bool"),
	).Run(func(args mock.Arguments) {
		fn := args.Get(1).(func(*autoscaling.DescribeAutoScalingGroupsOutput, bool) bool)
		fn(testNamedDescribeAutoScalingGroupsOutput("test-asg", 1, "test-instance-id"), false)
	}).Return(nil)

	provider.Refresh()

	invalidNode := &apiv1.Node{
		Spec: apiv1.NodeSpec{
			ProviderID: "aws:///us-east-1a/invalid-instance-id",
		},
	}
	_, err := asgs[0].(*AwsNodeGroup).Belongs(invalidNode)
	assert.Error(t, err)
	service.AssertNumberOfCalls(t, "DescribeAutoScalingGroupsPages", 1)

	validNode := &apiv1.Node{
		Spec: apiv1.NodeSpec{
			ProviderID: "aws:///us-east-1a/test-instance-id",
		},
	}
	belongs, err := asgs[0].(*AwsNodeGroup).Belongs(validNode)
	assert.Equal(t, belongs, true)
	assert.NoError(t, err)
	// As "test-instance-id" is already known to be managed by test-asg since
	// the first `Belongs` call, no additional DescribAutoScalingGroupsPages
	// call is made.
	service.AssertNumberOfCalls(t, "DescribeAutoScalingGroupsPages", 1)
}

func TestDeleteNodes(t *testing.T) {
	service := &AutoScalingMock{}
	provider := testProvider(t, newTestAwsManagerWithAsgs(t, service, []string{"1:5:test-asg"}))
	asgs := provider.NodeGroups()

	service.On("TerminateInstanceInAutoScalingGroup", &autoscaling.TerminateInstanceInAutoScalingGroupInput{
		InstanceId:                     aws.String("test-instance-id"),
		ShouldDecrementDesiredCapacity: aws.Bool(true),
	}).Return(&autoscaling.TerminateInstanceInAutoScalingGroupOutput{
		Activity: &autoscaling.Activity{Description: aws.String("Deleted instance")},
	})

	// Look up the current number of instances...
	service.On("DescribeAutoScalingGroupsPages",
		&autoscaling.DescribeAutoScalingGroupsInput{
			AutoScalingGroupNames: aws.StringSlice([]string{"test-asg"}),
			MaxRecords:            aws.Int64(maxRecordsReturnedByAPI),
		},
		mock.AnythingOfType("func(*autoscaling.DescribeAutoScalingGroupsOutput, bool) bool"),
	).Run(func(args mock.Arguments) {
		fn := args.Get(1).(func(*autoscaling.DescribeAutoScalingGroupsOutput, bool) bool)
		fn(testNamedDescribeAutoScalingGroupsOutput("test-asg", 2, "test-instance-id", "second-test-instance-id"), false)
	}).Return(nil)

	provider.Refresh()

	node := &apiv1.Node{
		Spec: apiv1.NodeSpec{
			ProviderID: "aws:///us-east-1a/test-instance-id",
		},
	}
	err := asgs[0].DeleteNodes([]*apiv1.Node{node})
	assert.NoError(t, err)
	service.AssertNumberOfCalls(t, "TerminateInstanceInAutoScalingGroup", 1)
	service.AssertNumberOfCalls(t, "DescribeAutoScalingGroupsPages", 1)
}

func TestGetResourceLimiter(t *testing.T) {
	service := &AutoScalingMock{}
	m := newTestAwsManagerWithService(service, nil)

	provider := testProvider(t, m)
	_, err := provider.GetResourceLimiter()
	assert.NoError(t, err)
}

func TestCleanup(t *testing.T) {
	provider := testProvider(t, testAwsManager)
	err := provider.Cleanup()
	assert.NoError(t, err)
}<|MERGE_RESOLUTION|>--- conflicted
+++ resolved
@@ -69,7 +69,6 @@
 	service: testService,
 }
 
-<<<<<<< HEAD
 type testPriceDescriptor struct{}
 
 func (pd *testPriceDescriptor) Price(asgName string) (price float64, err error) {
@@ -77,9 +76,6 @@
 }
 
 func newTestAwsManagerWithService(service autoScaling) *AwsManager {
-=======
-func newTestAwsManagerWithService(service autoScaling, autoDiscoverySpecs []cloudprovider.ASGAutoDiscoveryConfig) *AwsManager {
->>>>>>> cd52ff50
 	wrapper := autoScalingWrapper{service}
 	return &AwsManager{
 		service: wrapper,
