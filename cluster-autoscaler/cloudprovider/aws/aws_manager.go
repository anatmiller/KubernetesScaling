--- conflicted
+++ resolved
@@ -223,15 +223,9 @@
 		glog.Warningf("Found multiple availability zones, using %s\n", az)
 	}
 
-<<<<<<< HEAD
-	staticLinkedInstanceType, ok := InstanceTypes[instanceTypeName]
-	if !ok {
-		return nil, fmt.Errorf("instance of type %s not found in static database", instanceTypeName)
-=======
 	instanceTypeName, err := m.buildInstanceType(asg)
 	if err != nil {
 		return nil, err
->>>>>>> 8214915b
 	}
 
 	return &asgTemplate{
