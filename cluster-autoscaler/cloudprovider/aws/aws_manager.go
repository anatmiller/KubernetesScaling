--- conflicted
+++ resolved
@@ -105,16 +105,6 @@
 		explicitlyConfigured:  make(map[AwsRef]bool),
 	}
 
-<<<<<<< HEAD
-	// TODO <mrcrgl> should this be moved inside asgs
-	go wait.Until(func() {
-		manager.asgs.cacheMutex.Lock()
-		defer manager.asgs.cacheMutex.Unlock()
-		if err := manager.asgs.regenerateCache(); err != nil {
-			glog.Errorf("Error while regenerating Asg cache: %v", err)
-		}
-	}, time.Hour, manager.interrupt)
-=======
 	if err := manager.fetchExplicitAsgs(discoveryOpts.NodeGroupSpecs); err != nil {
 		return nil, err
 	}
@@ -122,7 +112,6 @@
 	if err := manager.forceRefresh(); err != nil {
 		return nil, err
 	}
->>>>>>> ab786137
 
 	return manager, nil
 }
