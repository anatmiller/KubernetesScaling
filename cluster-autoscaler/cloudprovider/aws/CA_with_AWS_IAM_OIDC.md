#### The following is an example to make use of the AWS IAM OIDC with the Cluster Autoscaler in an EKS cluster. 


#### Prerequisites 

  - An Active EKS cluster (1.14 preferred since it is the latest) against which the user is able to run kubectl commands. 
  - Cluster must consist of at least one worker node ASG. 

A) Create an IAM OIDC identity provider for your cluster with the AWS Management Console using the [documentation] . 

B) Create a test [IAM policy] for your service accounts.

```sh
{
  "Version": "2012-10-17",
  "Statement": [
    {
      "Effect": "Allow",
      "Action": [
        "s3:GetObject"
      ],
      "Resource": [
        "arn:aws:s3:::my-pod-secrets-bucket/*"
      ]
    }
  ]
}
```

C) Create an IAM role for your service accounts in the console.
- Retrieve the OIDC issuer URL from the Amazon EKS console description of your cluster . It will look something identical to: 
'https://oidc.eks.us-east-1.amazonaws.com/id/xxxxxxxxxx'
- While creating a new IAM role, In the "Select type of trusted entity" section, choose "Web identity".
- In the "Choose a web identity provider" section:
For Identity provider, choose the URL for your cluster.
For Audience, type sts.amazonaws.com.

- In the "Attach Policy" section, select the policy to use for your service account, that you created in Section B above. 
- After the role is created, choose the role in the console to open it for editing.
- Choose the "Trust relationships" tab, and then choose "Edit trust relationship".
Edit the OIDC provider suffix and change it from :aud to :sub.
Replace sts.amazonaws.com to your service account ID.
- Update trust policy to finish. 

D) Set up [Cluster Autoscaler Auto-Discovery] using the [tutorial] . 
- Open the Amazon EC2 console, and then choose EKS worker node Auto Scaling Groups from the navigation pane.
- In the "Add/Edit Auto Scaling Group Tags" window, please make sure you enter the following tags by replacing 'awsExampleClusterName' with the name of your EKS cluster. Then, choose "Save".

| Plugin | README |
| ------ | ------ |
| Key: | k8s.io/cluster-autoscaler/enabled |
| Key: | k8s.io/cluster-autoscaler/'awsExampleClusterName' |

Note: The keys for the tags that you entered don't have values. Cluster Autoscaler ignores any value set for the keys.

__NOTE:__ Please see [the README](README.md#IAM-Policy) for more information on best practices with this IAM role.

- Create an IAM Policy for cluster autoscaler and to enable AutoDiscovery as well as discovery of instance types.

```json
{
    "Version": "2012-10-17",
    "Statement": [
        {
            "Effect": "Allow",
            "Action": [
                "autoscaling:DescribeAutoScalingGroups",
                "autoscaling:DescribeAutoScalingInstances",
                "autoscaling:DescribeLaunchConfigurations",
                "autoscaling:DescribeScalingActivities",
<<<<<<< HEAD
                "autoscaling:DescribeTags",
=======
>>>>>>> e8d3e9b1
                "ec2:DescribeInstanceTypes",
                "ec2:DescribeLaunchTemplateVersions"
            ],
            "Resource": ["*"]
        },
        {
            "Effect": "Allow",
            "Action": [
                "autoscaling:SetDesiredCapacity",
                "autoscaling:TerminateInstanceInAutoScalingGroup"
            ],
            "Resource": ["*"]
        }
    ]
}
```

- Attach the above created policy to the *instance role* that's attached to your Amazon EKS worker nodes.
- Download a deployment example file provided by the Cluster Autoscaler project on GitHub, run the following command:

```sh
$ wget https://raw.githubusercontent.com/kubernetes/autoscaler/master/cluster-autoscaler/cloudprovider/aws/examples/cluster-autoscaler-autodiscover.yaml
```

- Open the downloaded YAML file in an editor. 

##### Change 1: 

Set the EKS cluster name (awsExampleClusterName) and environment variable (us-east-1) based on the following example. 

```sh
    spec:
      serviceAccountName: cluster-autoscaler
      containers:
        - image: gcr.io/google-containers/cluster-autoscaler:v1.14.6     #cluster-autoscaler image
          name: cluster-autoscaler
          resources:
            limits:
              cpu: 100m
              memory: 300Mi
            requests:
              cpu: 100m
              memory: 300Mi
          command:
            - ./cluster-autoscaler
            - --v=4
            - --stderrthreshold=info
            - --cloud-provider=aws
            - --skip-nodes-with-local-storage=false
            - --expander=least-waste
            - --node-group-auto-discovery=asg:tag=k8s.io/cluster-autoscaler/enabled,k8s.io/cluster-autoscaler/<<awsExampleClusterName>>
          env:
            - name: AWS_REGION
              value: <<us-east-1>>
```

##### Change 2: 

To use IAM with OIDC, you will have to make the below changes to the file as well. 

```sh
apiVersion: v1
kind: ServiceAccount
metadata:
  labels:
    k8s-addon: cluster-autoscaler.addons.k8s.io
    k8s-app: cluster-autoscaler
  annotations:
    eks.amazonaws.com/role-arn: arn:aws:iam::xxxxx:role/Amazon_CA_role   # Add the IAM role created in the above C section.
  name: cluster-autoscaler
  namespace: kube-system
```

- Following this setup, you can test if the cluster-autoscaler kicked in and if the role was attached using the below commands:

```sh
$ kubectl get pods -n kube-system
$ kubectl exec -n kube-system cluster-autoscaler-xxxxxx-xxxxx  env | grep AWS
```

Output of the exec command should ideally display the values for AWS_REGION, AWS_ROLE_ARN and AWS_WEB_IDENTITY_TOKEN_FILE where the role arn must be the same as the role provided in the service account annotations. 

The cluster autoscaler scaling the worker nodes can also be tested: 

```sh
$ kubectl scale deployment autoscaler-demo --replicas=50
deployment.extensions/autoscaler-demo scaled
 
$ kubectl get deployment
NAME              READY   UP-TO-DATE   AVAILABLE   AGE
autoscaler-demo   55/55   55           55          143m
```

Snippet of the cluster-autoscaler pod logs while scaling:

```sh
I1025 13:48:42.975037       1 scale_up.go:529] Final scale-up plan: [{eksctl-xxx-xxx-xxx-nodegroup-ng-xxxxx-NodeGroup-xxxxxxxxxx 2->3 (max: 8)}]
```


[//]: # 

   [Cluster Autoscaler Auto-Discovery]: <https://github.com/kubernetes/autoscaler/blob/master/cluster-autoscaler/cloudprovider/aws/examples/cluster-autoscaler-autodiscover.yaml>
   [IAM OIDC]: <https://docs.aws.amazon.com/eks/latest/userguide/enable-iam-roles-for-service-accounts.html> 
   [IAM policy]: <https://docs.aws.amazon.com/eks/latest/userguide/create-service-account-iam-policy-and-role.html>
   [documentation]: <https://docs.aws.amazon.com/eks/latest/userguide/enable-iam-roles-for-service-accounts.html> 
   [tutorial]: <https://aws.amazon.com/premiumsupport/knowledge-center/eks-cluster-autoscaler-setup/>

   
   
  <|MERGE_RESOLUTION|>--- conflicted
+++ resolved
@@ -68,10 +68,6 @@
                 "autoscaling:DescribeAutoScalingInstances",
                 "autoscaling:DescribeLaunchConfigurations",
                 "autoscaling:DescribeScalingActivities",
-<<<<<<< HEAD
-                "autoscaling:DescribeTags",
-=======
->>>>>>> e8d3e9b1
                 "ec2:DescribeInstanceTypes",
                 "ec2:DescribeLaunchTemplateVersions"
             ],
