--- conflicted
+++ resolved
@@ -61,11 +61,7 @@
 	instancesFromUnknownMig   map[GceRef]bool
 	resourceLimiter           *cloudprovider.ResourceLimiter
 	autoscalingOptionsCache   map[GceRef]map[string]string
-<<<<<<< HEAD
-	machinesCache             map[MachineTypeKey]machinesCacheValue
-=======
 	machinesCache             map[MachineTypeKey]MachineType
->>>>>>> e8d3e9b1
 	migTargetSizeCache        map[GceRef]int64
 	migBaseNameCache          map[GceRef]string
 	instanceTemplateNameCache map[GceRef]string
@@ -80,11 +76,7 @@
 		instancesToMig:            map[GceRef]GceRef{},
 		instancesFromUnknownMig:   map[GceRef]bool{},
 		autoscalingOptionsCache:   map[GceRef]map[string]string{},
-<<<<<<< HEAD
-		machinesCache:             map[MachineTypeKey]machinesCacheValue{},
-=======
 		machinesCache:             map[MachineTypeKey]MachineType{},
->>>>>>> e8d3e9b1
 		migTargetSizeCache:        map[GceRef]int64{},
 		migBaseNameCache:          map[GceRef]string{},
 		instanceTemplateNameCache: map[GceRef]string{},
