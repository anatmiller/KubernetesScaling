/*
Copyright 2016 The Kubernetes Authors.

Licensed under the Apache License, Version 2.0 (the "License");
you may not use this file except in compliance with the License.
You may obtain a copy of the License at

    http://www.apache.org/licenses/LICENSE-2.0

Unless required by applicable law or agreed to in writing, software
distributed under the License is distributed on an "AS IS" BASIS,
WITHOUT WARRANTIES OR CONDITIONS OF ANY KIND, either express or implied.
See the License for the specific language governing permissions and
limitations under the License.
*/

package gce

import (
	"fmt"
	"math"
	"strconv"
	"strings"
	"testing"

<<<<<<< HEAD
	"k8s.io/autoscaler/cluster-autoscaler/cloudprovider"
=======
>>>>>>> e8d3e9b1
	"k8s.io/autoscaler/cluster-autoscaler/config"
	gpuUtils "k8s.io/autoscaler/cluster-autoscaler/utils/gpu"
	"k8s.io/autoscaler/cluster-autoscaler/utils/units"

	"github.com/google/go-cmp/cmp"
	"github.com/google/go-cmp/cmp/cmpopts"
	"github.com/stretchr/testify/assert"
	gce "google.golang.org/api/compute/v1"
	apiv1 "k8s.io/api/core/v1"
	"k8s.io/apimachinery/pkg/api/resource"
	quota "k8s.io/apiserver/pkg/quota/v1"
)

// TestBuildNodeFromTemplateSetsResources tests that capacity and allocatable
// are loaded into the node template status, a few error scenarios, and physical
// ephemeral storage (an intermediate result), but it doesn't test that capacity
// and allocatable are computed correctly, (the test itself calls
// GceTemplateBuilder.BuildCapacity, GceTemplateBuilder.CalculateAllocatable,
// and ParseEvictionHardOrGetDefault to compute expected values); computations
// are tested separately.
func TestBuildNodeFromTemplateSetsResources(t *testing.T) {
	var thirtyPodsPerNode int64 = 30
	type testCase struct {
		scenario string
		// test inputs
		kubeEnv               string
		accelerators          []*gce.AcceleratorConfig
		attachedLocalSSDCount int64
		pods                  *int64
		// other test inputs (constant across test cases, because they are test invariants for now)
		physicalCpu     int64
		physicalMemory  int64
		bootDiskSizeGiB int64
		// dependent inputs, should match kubeEnv, used to compute expected capacity and allocatable, out of test scope
		kubeReserved                  bool
		reservedCpu                   string
		reservedMemory                string
		reservedEphemeralStorage      string
		isEphemeralStorageBlocked     bool
		ephemeralStorageLocalSSDCount int64
		// test outputs
		expectedErr bool
	}
	testCases := []testCase{
		{
			scenario: "kube-reserved present in kube-env",
			kubeEnv: "ENABLE_NODE_PROBLEM_DETECTOR: 'daemonset'\n" +
				"NODE_LABELS: a=b,c=d,cloud.google.com/gke-nodepool=pool-3,cloud.google.com/gke-preemptible=true\n" +
				"DNS_SERVER_IP: '10.0.0.10'\n" +
				fmt.Sprintf("KUBELET_TEST_ARGS: --experimental-allocatable-ignore-eviction --kube-reserved=cpu=1000m,memory=%v,ephemeral-storage=30Gi\n", 1*units.MiB) +
				"NODE_TAINTS: 'dedicated=ml:NoSchedule,test=dev:PreferNoSchedule,a=b:c'\n",
			accelerators: []*gce.AcceleratorConfig{
				{AcceleratorType: "nvidia-tesla-k80", AcceleratorCount: 3},
				{AcceleratorType: "nvidia-tesla-p100", AcceleratorCount: 8},
			},
			physicalCpu:              8,
			physicalMemory:           200 * units.MiB,
			bootDiskSizeGiB:          300,
			kubeReserved:             true,
			reservedCpu:              "1000m",
			reservedMemory:           fmt.Sprintf("%v", 1*units.MiB),
			reservedEphemeralStorage: "30Gi",
			expectedErr:              false,
		},
		{
			scenario: "no kube-reserved in kube-env",
			kubeEnv: "ENABLE_NODE_PROBLEM_DETECTOR: 'daemonset'\n" +
				"NODE_LABELS: a=b,c=d,cloud.google.com/gke-nodepool=pool-3,cloud.google.com/gke-preemptible=true\n" +
				"DNS_SERVER_IP: '10.0.0.10'\n" +
				"NODE_TAINTS: 'dedicated=ml:NoSchedule,test=dev:PreferNoSchedule,a=b:c'\n",
			physicalCpu:    8,
			physicalMemory: 200 * units.MiB,
			kubeReserved:   false,
			expectedErr:    false,
		}, {
			scenario:       "no kube-env at all",
			kubeEnv:        "",
			physicalCpu:    8,
			physicalMemory: 200 * units.MiB,
			kubeReserved:   false,
			expectedErr:    false,
		}, {
			scenario:    "totally messed up kube-env",
			kubeEnv:     "This kube-env is totally messed up",
			expectedErr: true,
		}, {
			scenario:       "max pods per node specified",
			kubeEnv:        "",
			physicalCpu:    8,
			physicalMemory: 200 * units.MiB,
			pods:           &thirtyPodsPerNode,
			kubeReserved:   false,
			expectedErr:    false,
		},
		{
			scenario: "BLOCK_EPH_STORAGE_BOOT_DISK in kube-env",
			kubeEnv: "ENABLE_NODE_PROBLEM_DETECTOR: 'daemonset'\n" +
				"NODE_LABELS: a=b,c=d,cloud.google.com/gke-nodepool=pool-3,cloud.google.com/gke-preemptible=true\n" +
				"DNS_SERVER_IP: '10.0.0.10'\n" +
				"AUTOSCALER_ENV_VARS: os_distribution=cos;os=linux;kube_reserved=cpu=0,memory=0,ephemeral-storage=0;BLOCK_EPH_STORAGE_BOOT_DISK=true\n" +
				"NODE_TAINTS: 'dedicated=ml:NoSchedule,test=dev:PreferNoSchedule,a=b:c'\n",
			physicalCpu:               8,
			physicalMemory:            200 * units.MiB,
			bootDiskSizeGiB:           300,
			reservedCpu:               "0m",
			reservedMemory:            fmt.Sprintf("%v", 0*units.MiB),
			reservedEphemeralStorage:  "0Gi",
			kubeReserved:              true,
			isEphemeralStorageBlocked: true,
			expectedErr:               false,
		},
		{
			scenario: "BLOCK_EPH_STORAGE_BOOT_DISK is false in kube-env",
			kubeEnv: "ENABLE_NODE_PROBLEM_DETECTOR: 'daemonset'\n" +
				"NODE_LABELS: a=b,c=d,cloud.google.com/gke-nodepool=pool-3,cloud.google.com/gke-preemptible=true\n" +
				"DNS_SERVER_IP: '10.0.0.10'\n" +
				"AUTOSCALER_ENV_VARS: os_distribution=cos;os=linux;kube_reserved=cpu=0,memory=0,ephemeral-storage=0;BLOCK_EPH_STORAGE_BOOT_DISK=false\n" +
				"NODE_TAINTS: 'dedicated=ml:NoSchedule,test=dev:PreferNoSchedule,a=b:c'\n",
			reservedCpu:              "0m",
			reservedMemory:           fmt.Sprintf("%v", 0*units.MiB),
			reservedEphemeralStorage: "0Gi",
			kubeReserved:             true,
			expectedErr:              false,
		},
		{
			scenario:                      "more local SSDs requested for ephemeral storage than attached",
			kubeEnv:                       "AUTOSCALER_ENV_VARS: os_distribution=cos;os=linux;ephemeral_storage_local_ssd_count=1\n",
			ephemeralStorageLocalSSDCount: 1,
			attachedLocalSSDCount:         0,
			expectedErr:                   true,
		},
		{
			scenario:                      "all attached local SSDs requested for ephemeral storage",
			kubeEnv:                       "AUTOSCALER_ENV_VARS: os_distribution=cos;os=linux;ephemeral_storage_local_ssd_count=2\n",
			physicalCpu:                   8,
			physicalMemory:                200 * units.MiB,
<<<<<<< HEAD
=======
			bootDiskSizeGiB:               300,
>>>>>>> e8d3e9b1
			ephemeralStorageLocalSSDCount: 2,
			attachedLocalSSDCount:         2,
			expectedErr:                   false,
		},
		{
			scenario:                      "more local SSDs attached than requested for ephemeral storage",
			kubeEnv:                       "AUTOSCALER_ENV_VARS: os_distribution=cos;os=linux;ephemeral_storage_local_ssd_count=2\n",
			physicalCpu:                   8,
			physicalMemory:                200 * units.MiB,
			ephemeralStorageLocalSSDCount: 2,
			attachedLocalSSDCount:         4,
			expectedErr:                   false,
		},
		{
			scenario:                      "ephemeral storage on local SSDs with kube-reserved",
			kubeEnv:                       "AUTOSCALER_ENV_VARS: kube_reserved=cpu=0,memory=0,ephemeral-storage=10Gi;os_distribution=cos;os=linux;ephemeral_storage_local_ssd_count=2\n",
			physicalCpu:                   8,
			physicalMemory:                200 * units.MiB,
			ephemeralStorageLocalSSDCount: 2,
			kubeReserved:                  true,
			reservedCpu:                   "0m",
			reservedMemory:                fmt.Sprintf("%v", 0*units.MiB),
			reservedEphemeralStorage:      "10Gi",
			attachedLocalSSDCount:         4,
			expectedErr:                   false,
		},
	}
	for _, tc := range testCases {
		t.Run(tc.scenario, func(t *testing.T) {
			tb := &GceTemplateBuilder{}
			mig := &gceMig{
				gceRef: GceRef{
					Name:    "some-name",
					Project: "some-proj",
					Zone:    "us-central1-b",
				},
			}
			template := &gce.InstanceTemplate{
				Name: "node-name",
				Properties: &gce.InstanceProperties{
					GuestAccelerators: tc.accelerators,
					Metadata:          &gce.Metadata{},
					MachineType:       "irrelevant-type",
					Disks: []*gce.AttachedDisk{
						{
							Boot: true,
							InitializeParams: &gce.AttachedDiskInitializeParams{
								DiskSizeGb: tc.bootDiskSizeGiB,
							},
						},
					},
				},
			}
			for i := int64(0); i < tc.attachedLocalSSDCount; i++ {
				template.Properties.Disks = append(template.Properties.Disks, &gce.AttachedDisk{
					Type: "SCRATCH",
					InitializeParams: &gce.AttachedDiskInitializeParams{
						DiskType: "local-ssd",
					},
				})
			}
			if tc.kubeEnv != "" {
				template.Properties.Metadata.Items = []*gce.MetadataItems{{Key: "kube-env", Value: &tc.kubeEnv}}
			}
			node, err := tb.BuildNodeFromTemplate(mig, template, tc.physicalCpu, tc.physicalMemory, tc.pods, &GceReserved{})
			if tc.expectedErr {
				assert.Error(t, err)
			} else {
				assert.NoError(t, err)
				assert.NotNil(t, node)
				assert.NotNil(t, node.Status)
				assert.NotNil(t, node.Status.Capacity)
				assert.NotNil(t, node.Status.Allocatable)
<<<<<<< HEAD
				// this logic is a duplicate of logic under test and would best be captured by
				// specifying physicalEphemeralStorageGiB in the testCase struct
				physicalEphemeralStorageGiB := tc.bootDiskSizeGiB
				if tc.ephemeralStorageLocalSSDCount > 0 {
					physicalEphemeralStorageGiB = tc.ephemeralStorageLocalSSDCount * LocalSSDDiskSizeInGiB
				} else if tc.isEphemeralStorageBlocked {
					physicalEphemeralStorageGiB = 0
				}
=======
				if tc.bootDiskSizeGiB > 0 && !tc.isEphemeralStorageBlocked {
					val, ok := node.Annotations[BootDiskSizeAnnotation]
					if !ok {
						t.Errorf("Expected to have boot disk size annotation, have nil")
					}
					assert.Equal(t, val, strconv.FormatInt(tc.bootDiskSizeGiB, 10))
				} else if tc.attachedLocalSSDCount > 0 {
					val, ok := node.Annotations[LocalSsdCountAnnotation]
					if !ok {
						t.Errorf("Expected to have local SSD count annotation")
					}
					assert.Equal(t, val, strconv.FormatInt(tc.attachedLocalSSDCount, 10))
				}
				// this logic is a duplicate of logic under test and would best be captured by
				// specifying physicalEphemeralStorageGiB in the testCase struct
				physicalEphemeralStorageGiB := tc.bootDiskSizeGiB
				if tc.ephemeralStorageLocalSSDCount > 0 {
					physicalEphemeralStorageGiB = tc.ephemeralStorageLocalSSDCount * LocalSSDDiskSizeInGiB
				} else if tc.isEphemeralStorageBlocked {
					physicalEphemeralStorageGiB = 0
				}
>>>>>>> e8d3e9b1
				capacity, err := tb.BuildCapacity(tc.physicalCpu, tc.physicalMemory, tc.accelerators, OperatingSystemLinux, OperatingSystemDistributionCOS, "", physicalEphemeralStorageGiB*units.GiB, tc.ephemeralStorageLocalSSDCount, tc.pods, "", &GceReserved{})
				assert.NoError(t, err)
				assertEqualResourceLists(t, "Capacity", capacity, node.Status.Capacity)
				if !tc.kubeReserved {
					assertEqualResourceLists(t, "Allocatable", capacity, node.Status.Allocatable)
				} else {
					reserved, err := makeResourceList(tc.reservedCpu, tc.reservedMemory, 0, tc.reservedEphemeralStorage)
					assert.NoError(t, err)
					allocatable := tb.CalculateAllocatable(capacity, reserved, ParseEvictionHardOrGetDefault(nil))
					assertEqualResourceLists(t, "Allocatable", allocatable, node.Status.Allocatable)
				}
			}
		})
	}
}

func TestBuildGenericLabels(t *testing.T) {
	type testCase struct {
		name              string
		os                OperatingSystem
		arch              SystemArchitecture
		expectedOsLabel   string
		expectedArchLabel string
		expectedError     bool
	}
	testCases := []testCase{
		{
			name:              "os linux",
			os:                OperatingSystemLinux,
			arch:              Amd64,
			expectedArchLabel: "amd64",
			expectedOsLabel:   "linux",
			expectedError:     false,
		},
		{
			name:            "os windows",
			os:              OperatingSystemWindows,
			expectedOsLabel: "windows",
			expectedError:   false,
		},
		{
			name:            "os unknown",
			os:              OperatingSystemUnknown,
			expectedOsLabel: "",
			expectedError:   true,
		},
		{
			name:              "os linux arm",
			os:                OperatingSystemLinux,
			arch:              Arm64,
			expectedArchLabel: "arm64",
			expectedOsLabel:   "linux",
			expectedError:     false,
		},
	}

	for _, tc := range testCases {
		t.Run(tc.name, func(t *testing.T) {
			expectedLabels := map[string]string{
				apiv1.LabelTopologyRegion:     "us-central1",
				apiv1.LabelTopologyZone:       "us-central1-b",
				gceCSITopologyKeyZone:         "us-central1-b",
				apiv1.LabelHostname:           "sillyname",
				apiv1.LabelInstanceTypeStable: "n1-standard-8",
				apiv1.LabelArchStable:         tc.expectedArchLabel,
				apiv1.LabelOSStable:           tc.expectedOsLabel,
			}
			labels, err := BuildGenericLabels(GceRef{
				Name:    "kubernetes-minion-group",
				Project: "mwielgus-proj",
				Zone:    "us-central1-b"},
				"n1-standard-8",
				"sillyname",
				tc.os,
				tc.arch)
			if tc.expectedError {
				assert.Error(t, err)
			} else {
				assert.NoError(t, err)
				assert.Equal(t, expectedLabels, labels)
			}
		})
	}
}

func TestCalculateAllocatable(t *testing.T) {
	type testCase struct {
		scenario                    string
		capacityCpu                 string
		reservedCpu                 string
		allocatableCpu              string
		capacityMemory              string
		reservedMemory              string
		allocatableMemory           string
		capacityEphemeralStorage    string
		reservedEphemeralStorage    string
		allocatableEphemeralStorage string
	}
	testCases := []testCase{
		{
			scenario:                    "no reservations",
			capacityCpu:                 "8",
			reservedCpu:                 "0",
			allocatableCpu:              "8",
			capacityMemory:              fmt.Sprintf("%v", 200*units.MiB),
			reservedMemory:              "0",
			allocatableMemory:           fmt.Sprintf("%v", 200*units.MiB-GetKubeletEvictionHardForMemory(nil)),
			capacityEphemeralStorage:    fmt.Sprintf("%v", 200*units.GiB),
			reservedEphemeralStorage:    "0",
			allocatableEphemeralStorage: fmt.Sprintf("%v", 200*units.GiB-GetKubeletEvictionHardForEphemeralStorage(200*GiB, nil)),
		},
		{
			scenario:                    "reserved cpu, memory and ephemeral storage",
			capacityCpu:                 "8",
			reservedCpu:                 "1000m",
			allocatableCpu:              "7000m",
			capacityMemory:              fmt.Sprintf("%v", 200*units.MiB),
			reservedMemory:              fmt.Sprintf("%v", 50*units.MiB),
			allocatableMemory:           fmt.Sprintf("%v", 150*units.MiB-GetKubeletEvictionHardForMemory(nil)),
			capacityEphemeralStorage:    fmt.Sprintf("%v", 200*units.GiB),
			reservedEphemeralStorage:    fmt.Sprintf("%v", 40*units.GiB),
			allocatableEphemeralStorage: fmt.Sprintf("%v", 160*units.GiB-GetKubeletEvictionHardForEphemeralStorage(200*GiB, nil)),
		},
	}
	for _, tc := range testCases {
		t.Run(tc.scenario, func(t *testing.T) {
			tb := GceTemplateBuilder{}
			capacity, err := makeResourceList(tc.capacityCpu, tc.capacityMemory, 0, tc.capacityEphemeralStorage)
			assert.NoError(t, err)
			reserved, err := makeResourceList(tc.reservedCpu, tc.reservedMemory, 0, tc.reservedEphemeralStorage)
			assert.NoError(t, err)
			expectedAllocatable, err := makeResourceList(tc.allocatableCpu, tc.allocatableMemory, 0, tc.allocatableEphemeralStorage)
			assert.NoError(t, err)
			allocatable := tb.CalculateAllocatable(capacity, reserved, ParseEvictionHardOrGetDefault(nil))
			assertEqualResourceLists(t, "Allocatable", expectedAllocatable, allocatable)
		})
	}
}

func TestBuildAllocatableFromKubeEnv(t *testing.T) {
	type testCase struct {
		kubeEnv                  string
		capacityCpu              string
		capacityMemory           string
		capacityEphemeralStorage string
		expectedCpu              string
		expectedMemory           string
		expectedEphemeralStorage string
		gpuCount                 int64
		expectedErr              bool
	}
	testCases := []testCase{{
		kubeEnv: "ENABLE_NODE_PROBLEM_DETECTOR: 'daemonset'\n" +
			"NODE_LABELS: a=b,c=d,cloud.google.com/gke-nodepool=pool-3,cloud.google.com/gke-preemptible=true\n" +
			"DNS_SERVER_IP: '10.0.0.10'\n" +
			"KUBELET_TEST_ARGS: --experimental-allocatable-ignore-eviction --kube-reserved=cpu=1000m,memory=300000Mi,ephemeral-storage=30Gi\n" +
			"NODE_TAINTS: 'dedicated=ml:NoSchedule,test=dev:PreferNoSchedule,a=b:c'\n",
		capacityCpu:              "4000m",
		capacityMemory:           "700000Mi",
		capacityEphemeralStorage: "100Gi",
		expectedCpu:              "3000m",
		expectedMemory:           "399900Mi", // capacityMemory-kube_reserved-DefaultKubeletEvictionHardMemory
		expectedEphemeralStorage: "60Gi",     // capacityEphemeralStorage-kube_reserved-DefaultKubeletEvictionHardMemory
		gpuCount:                 10,
		expectedErr:              false,
	}, {
		kubeEnv: "ENABLE_NODE_PROBLEM_DETECTOR: 'daemonset'\n" +
			"NODE_LABELS: a=b,c=d,cloud.google.com/gke-nodepool=pool-3,cloud.google.com/gke-preemptible=true\n" +
			"DNS_SERVER_IP: '10.0.0.10'\n" +
			"NODE_TAINTS: 'dedicated=ml:NoSchedule,test=dev:PreferNoSchedule,a=b:c'\n",
		capacityCpu:    "4000m",
		capacityMemory: "700000Mi",
		expectedErr:    true,
	}}
	for _, tc := range testCases {
		capacity, err := makeResourceList(tc.capacityCpu, tc.capacityMemory, tc.gpuCount, tc.capacityEphemeralStorage)
		assert.NoError(t, err)
		tb := GceTemplateBuilder{}
		allocatable, err := tb.BuildAllocatableFromKubeEnv(capacity, tc.kubeEnv, ParseEvictionHardOrGetDefault(nil))
		if tc.expectedErr {
			assert.Error(t, err)
		} else {
			assert.NoError(t, err)
			expectedResources, err := makeResourceList(tc.expectedCpu, tc.expectedMemory, tc.gpuCount, tc.expectedEphemeralStorage)
			assert.NoError(t, err)
			for res, expectedQty := range expectedResources {
				qty, found := allocatable[res]
				assert.True(t, found)
				assert.Equal(t, qty.Value(), expectedQty.Value())
			}
		}
	}
}

func TestParseEvictionHard(t *testing.T) {
	type testCase struct {
		memory                        string
		ephemeralStorage              string
		memoryExpected                int64 // bytes
		ephemeralStorageRatioExpected float64
	}
	testCases := []testCase{{
		memory:                        "200Mi",
		ephemeralStorage:              "15%",
		memoryExpected:                200 * MiB,
		ephemeralStorageRatioExpected: 0.15,
	}, {
		memory:                        "2Gi",
		ephemeralStorage:              "11.5%",
		memoryExpected:                2 * GiB,
		ephemeralStorageRatioExpected: 0.115,
	}, {
		memory:                        "",
		ephemeralStorage:              "", // empty string, fallback to default
		memoryExpected:                100 * MiB,
		ephemeralStorageRatioExpected: 0.1,
	}, {
		memory:                        "110292",
		ephemeralStorage:              "11", // percentage missing, should fallback to default
		memoryExpected:                110292,
		ephemeralStorageRatioExpected: 0.1,
	}, {
		memory:                        "abcb12", // unparsable, fallback to default
		ephemeralStorage:              "-11%",   // negative percentage, should fallback to default
		memoryExpected:                100 * MiB,
		ephemeralStorageRatioExpected: 0.1,
	}}
	for _, tc := range testCases {
		test := map[string]string{
			MemoryEvictionHardTag:           tc.memory,
			EphemeralStorageEvictionHardTag: tc.ephemeralStorage,
		}
		actualOutput := ParseEvictionHardOrGetDefault(test)
		assert.EqualValues(t, tc.memoryExpected, actualOutput.MemoryEvictionQuantity, "TestParseEviction Failed Memory. %v expected does not match %v actual.", tc.memoryExpected, actualOutput.MemoryEvictionQuantity)
		assert.EqualValues(t, tc.ephemeralStorageRatioExpected, actualOutput.EphemeralStorageEvictionRatio, "TestParseEviction Failed Ephemeral Storage. %v expected does not match %v actual.", tc.memoryExpected, actualOutput.EphemeralStorageEvictionRatio)
	}
}

func TestGetAcceleratorCount(t *testing.T) {
	testCases := []struct {
		accelerators []*gce.AcceleratorConfig
		count        int64
	}{{
		accelerators: []*gce.AcceleratorConfig{},
		count:        0,
	}, {
		accelerators: []*gce.AcceleratorConfig{
			{AcceleratorType: "nvidia-tesla-k80", AcceleratorCount: 3},
		},
		count: 3,
	}, {
		accelerators: []*gce.AcceleratorConfig{
			{AcceleratorType: "nvidia-tesla-k80", AcceleratorCount: 3},
			{AcceleratorType: "nvidia-tesla-p100", AcceleratorCount: 8},
		},
		count: 11,
	}, {
		accelerators: []*gce.AcceleratorConfig{
			{AcceleratorType: "other-type", AcceleratorCount: 3},
			{AcceleratorType: "nvidia-tesla-p100", AcceleratorCount: 8},
		},
		count: 8,
	}}

	for _, tc := range testCases {
		tb := GceTemplateBuilder{}
		assert.Equal(t, tc.count, tb.getAcceleratorCount(tc.accelerators))
	}
}

func TestBuildCapacityMemory(t *testing.T) {
	type testCase struct {
		physicalCpu            int64
		physicalMemory         int64
		os                     OperatingSystem
		expectedCapacityMemory int64
	}
	testCases := []testCase{
		{
			physicalCpu:            1,
			physicalMemory:         2 * units.GiB,
			os:                     OperatingSystemLinux,
			expectedCapacityMemory: 2*units.GiB - 32*units.MiB - kernelReservedMemory - int64(math.Min(correctionConstant*float64(2*units.GiB), maximumCorrectionValue)) - lowMemoryOffset,
		},
		{
			physicalCpu:            2,
			physicalMemory:         4 * units.GiB,
			os:                     OperatingSystemLinux,
			expectedCapacityMemory: 4*units.GiB - 64*units.MiB - kernelReservedMemory - swiotlbReservedMemory - int64(math.Min(correctionConstant*float64(4*units.GiB), maximumCorrectionValue)) - lowMemoryOffset,
		},
		{
			physicalCpu:            32,
			physicalMemory:         128 * units.GiB,
			os:                     OperatingSystemLinux,
			expectedCapacityMemory: 128*units.GiB - 2*units.GiB - kernelReservedMemory - swiotlbReservedMemory - int64(math.Min(correctionConstant*float64(128*units.GiB), maximumCorrectionValue)),
		},
		{
			physicalCpu:            2,
			physicalMemory:         4 * units.GiB,
			os:                     OperatingSystemWindows,
			expectedCapacityMemory: 4 * units.GiB,
		},
	}
	for idx, tc := range testCases {
		t.Run(fmt.Sprintf("%v", idx), func(t *testing.T) {
			tb := GceTemplateBuilder{}
			noAccelerators := make([]*gce.AcceleratorConfig, 0)
			buildCapacity, err := tb.BuildCapacity(tc.physicalCpu, tc.physicalMemory, noAccelerators, tc.os, OperatingSystemDistributionCOS, "", -1, 0, nil, "", &GceReserved{})
			assert.NoError(t, err)
			expectedCapacity, err := makeResourceList2(tc.physicalCpu, tc.expectedCapacityMemory, 0, 110)
			assert.NoError(t, err)
			assertEqualResourceLists(t, "Capacity", expectedCapacity, buildCapacity)
		})
	}
}

func TestExtractAutoscalingOptionsFromKubeEnv(t *testing.T) {
	cases := []struct {
		desc          string
		env           string
		expectedValue map[string]string
		expectedErr   bool
	}{
		{
			desc:          "autoscaling_options not specified",
			env:           "AUTOSCALER_ENV_VARS: node_labels=a=b,c=d;node_taints=a=b:c,d=e:f\n",
			expectedValue: map[string]string{},
			expectedErr:   false,
		},
		{
			desc:          "empty KubeEnv",
			env:           "",
			expectedValue: map[string]string{},
			expectedErr:   false,
		},
		{
			desc:          "unparsable KubeEnv",
			env:           "AUTOSCALER_ENV_VARS",
			expectedValue: nil,
			expectedErr:   true,
		},
		{
			desc: "partial option set",
			env:  "AUTOSCALER_ENV_VARS: node_labels=a=b;autoscaling_options=scaledownunreadytime=1h",
			expectedValue: map[string]string{
				config.DefaultScaleDownUnreadyTimeKey: "1h",
			},
			expectedErr: false,
		},
		{
			desc: "full option set",
			env:  "AUTOSCALER_ENV_VARS: node_labels=a,b;autoscaling_options=scaledownutilizationthreshold=0.4,scaledowngpuutilizationthreshold=0.5,scaledownunneededtime=30m,scaledownunreadytime=1h",
			expectedValue: map[string]string{
				config.DefaultScaleDownUtilizationThresholdKey:    "0.4",
				config.DefaultScaleDownGpuUtilizationThresholdKey: "0.5",
				config.DefaultScaleDownUnneededTimeKey:            "30m",
				config.DefaultScaleDownUnreadyTimeKey:             "1h",
			},
			expectedErr: false,
		},
	}
	for _, c := range cases {
		t.Run(c.desc, func(t *testing.T) {
			value, err := extractAutoscalingOptionsFromKubeEnv(c.env)
			assert.Equal(t, c.expectedValue, value)
			if c.expectedErr {
				assert.Error(t, err)
			} else {
				assert.NoError(t, err)
			}
		})
	}
}

func TestExtractAutoscalerVarFromKubeEnv(t *testing.T) {
	cases := []struct {
		desc          string
		name          string
		env           string
		expectedValue string
		expectedFound bool
		expectedErr   error
	}{
		{
			desc:          "node_labels",
			name:          "node_labels",
			env:           "AUTOSCALER_ENV_VARS: node_labels=a=b,c=d;node_taints=a=b:c,d=e:f\n",
			expectedValue: "a=b,c=d",
			expectedFound: true,
			expectedErr:   nil,
		},
		{
			desc:          "node_labels not found",
			name:          "node_labels",
			env:           "AUTOSCALER_ENV_VARS: node_taints=a=b:c,d=e:f\n",
			expectedValue: "",
			expectedFound: false,
			expectedErr:   nil,
		},
		{
			desc:          "node_labels empty",
			name:          "node_labels",
			env:           "AUTOSCALER_ENV_VARS: node_labels=;node_taints=a=b:c,d=e:f\n",
			expectedValue: "",
			expectedFound: true,
			expectedErr:   nil,
		},
		{
			desc:          "node_taints",
			name:          "node_taints",
			env:           "AUTOSCALER_ENV_VARS: node_labels=a=b,c=d;node_taints=a=b:c,d=e:f\n",
			expectedValue: "a=b:c,d=e:f",
			expectedFound: true,
			expectedErr:   nil,
		},
		{
			desc:          "malformed node_labels",
			name:          "node_labels",
			env:           "AUTOSCALER_ENV_VARS: node_labels;node_taints=a=b:c,d=e:f\n",
			expectedValue: "",
			expectedFound: false,
			expectedErr:   fmt.Errorf("malformed autoscaler var: node_labels"),
		},
	}
	for _, c := range cases {
		t.Run(c.desc, func(t *testing.T) {
			value, found, err := extractAutoscalerVarFromKubeEnv(c.env, c.name)
			assert.Equal(t, c.expectedValue, value)
			assert.Equal(t, c.expectedFound, found)
			assert.Equal(t, c.expectedErr, err)
		})
	}
}

func TestExtractLabelsFromKubeEnv(t *testing.T) {
	poolLabel := "cloud.google.com/gke-nodepool"
	preemptibleLabel := "cloud.google.com/gke-preemptible"
	expectedLabels := map[string]string{
		"a":              "b",
		"c":              "d",
		poolLabel:        "pool-3",
		preemptibleLabel: "true",
	}
	cases := []struct {
		desc   string
		env    string
		expect map[string]string
		err    error
	}{
		{
			desc: "from NODE_LABELS",
			env: "ENABLE_NODE_PROBLEM_DETECTOR: 'daemonset'\n" +
				"NODE_LABELS: a=b,c=d,cloud.google.com/gke-nodepool=pool-3,cloud.google.com/gke-preemptible=true\n" +
				"DNS_SERVER_IP: '10.0.0.10'\n",
			expect: expectedLabels,
			err:    nil,
		},
		{
			desc: "from AUTOSCALER_ENV_VARS.node_labels",
			env: "ENABLE_NODE_PROBLEM_DETECTOR: 'daemonset'\n" +
				"AUTOSCALER_ENV_VARS: node_labels=a=b,c=d,cloud.google.com/gke-nodepool=pool-3,cloud.google.com/gke-preemptible=true;" +
				"node_taints='dedicated=ml:NoSchedule,test=dev:PreferNoSchedule,a=b:c';" +
				"kube_reserved=cpu=1000m,memory=300000Mi;" +
				"os=linux\n" +
				"DNS_SERVER_IP: '10.0.0.10'\n",
			expect: expectedLabels,
			err:    nil,
		},
		{
			desc: "malformed key-value in AUTOSCALER_ENV_VARS.node_labels",
			env:  "AUTOSCALER_ENV_VARS: node_labels=ab,c=d\n",
			err:  fmt.Errorf("error while parsing key-value list, val: ab"),
		},
	}

	for _, c := range cases {
		t.Run(c.desc, func(t *testing.T) {
			labels, err := extractLabelsFromKubeEnv(c.env)
			assert.Equal(t, c.err, err)
			if c.err != nil {
				return
			}
			assert.Equal(t, c.expect, labels)

			template := &gce.InstanceTemplate{
				Properties: &gce.InstanceProperties{
					Metadata: &gce.Metadata{
						Items: []*gce.MetadataItems{
							{
								Key:   "kube-env",
								Value: &c.env,
							},
						},
					},
				},
			}

			labels, err = GetLabelsFromTemplate(template)
			assert.Equal(t, c.err, err)
			if c.err != nil {
				return
			}
			assert.Equal(t, c.expect, labels)
		})
	}
}

func TestExtractTaintsFromKubeEnv(t *testing.T) {
	expectedTaints := makeTaintSet([]apiv1.Taint{
		{
			Key:    "dedicated",
			Value:  "ml",
			Effect: apiv1.TaintEffectNoSchedule,
		},
		{
			Key:    "test",
			Value:  "dev",
			Effect: apiv1.TaintEffectPreferNoSchedule,
		},
		{
			Key:    "a",
			Value:  "b",
			Effect: apiv1.TaintEffect("c"),
		},
	})

	cases := []struct {
		desc   string
		env    string
		expect map[apiv1.Taint]bool
		err    error
	}{
		{
			desc: "from NODE_TAINTS",
			env: "ENABLE_NODE_PROBLEM_DETECTOR: 'daemonset'\n" +
				"NODE_LABELS: a=b,c=d,cloud.google.com/gke-nodepool=pool-3,cloud.google.com/gke-preemptible=true\n" +
				"DNS_SERVER_IP: '10.0.0.10'\n" +
				"NODE_TAINTS: 'dedicated=ml:NoSchedule,test=dev:PreferNoSchedule,a=b:c'\n",
			expect: expectedTaints,
		},
		{
			desc: "from AUTOSCALER_ENV_VARS.node_taints",
			env: "ENABLE_NODE_PROBLEM_DETECTOR: 'daemonset'\n" +
				"DNS_SERVER_IP: '10.0.0.10'\n" +
				"AUTOSCALER_ENV_VARS: node_labels=a=b,c=d,cloud.google.com/gke-nodepool=pool-3,cloud.google.com/gke-preemptible=true;" +
				"node_taints='dedicated=ml:NoSchedule,test=dev:PreferNoSchedule,a=b:c';" +
				"kube_reserved=cpu=1000m,memory=3000`00Mi;" +
				"os=linux\n",
			expect: expectedTaints,
		},
		{
			desc: "from empty AUTOSCALER_ENV_VARS.node_taints",
			env: "ENABLE_NODE_PROBLEM_DETECTOR: 'daemonset'\n" +
				"DNS_SERVER_IP: '10.0.0.10'\n" +
				"AUTOSCALER_ENV_VARS: node_labels=a=b,c=d,cloud.google.com/gke-nodepool=pool-3,cloud.google.com/gke-preemptible=true;" +
				"node_taints=\n",
			expect: makeTaintSet([]apiv1.Taint{}),
		},
		{
			desc: "malformed key-value in AUTOSCALER_ENV_VARS.node_taints",
			env:  "AUTOSCALER_ENV_VARS: node_taints='dedicatedml:NoSchedule,test=dev:PreferNoSchedule,a=b:c'\n",
			err:  fmt.Errorf("error while parsing key-value list, val: dedicatedml:NoSchedule"),
		},
	}

	for _, c := range cases {
		t.Run(c.desc, func(t *testing.T) {
			taints, err := extractTaintsFromKubeEnv(c.env)
			assert.Equal(t, c.err, err)
			if c.err != nil {
				return
			}
			assert.Equal(t, c.expect, makeTaintSet(taints))

			template := &gce.InstanceTemplate{
				Properties: &gce.InstanceProperties{
					Metadata: &gce.Metadata{
						Items: []*gce.MetadataItems{
							{
								Key:   "kube-env",
								Value: &c.env,
							},
						},
					},
				},
			}

			taints, err = GetTaintsFromTemplate(template)
			assert.Equal(t, c.err, err)
			if c.err != nil {
				return
			}
			assert.Equal(t, c.expect, makeTaintSet(taints))
		})
	}

}

func TestExtractKubeReservedFromKubeEnv(t *testing.T) {
	type testCase struct {
		kubeEnv          string
		expectedReserved string
		expectedErr      bool
	}

	testCases := []testCase{
		{
			kubeEnv: "ENABLE_NODE_PROBLEM_DETECTOR: 'daemonset'\n" +
				"NODE_LABELS: a=b,c=d,cloud.google.com/gke-nodepool=pool-3,cloud.google.com/gke-preemptible=true\n" +
				"DNS_SERVER_IP: '10.0.0.10'\n" +
				"KUBELET_TEST_ARGS: --experimental-allocatable-ignore-eviction --kube-reserved=cpu=1000m,memory=300000Mi\n" +
				"NODE_TAINTS: 'dedicated=ml:NoSchedule,test=dev:PreferNoSchedule,a=b:c'\n",
			expectedReserved: "cpu=1000m,memory=300000Mi",
			expectedErr:      false,
		},
		{
			kubeEnv: "ENABLE_NODE_PROBLEM_DETECTOR: 'daemonset'\n" +
				"DNS_SERVER_IP: '10.0.0.10'\n" +
				"AUTOSCALER_ENV_VARS: node_labels=a=b,c=d,cloud.google.com/gke-nodepool=pool-3,cloud.google.com/gke-preemptible=true;" +
				"node_taints='dedicated=ml:NoSchedule,test=dev:PreferNoSchedule,a=b:c';" +
				"kube_reserved=cpu=1000m,memory=300000Mi;" +
				"os=linux\n" +
				"KUBELET_TEST_ARGS: --experimental-allocatable-ignore-eviction\n",
			expectedReserved: "cpu=1000m,memory=300000Mi",
			expectedErr:      false,
		},
		{
			// Multi-line KUBELET_ARGS
			kubeEnv: "ENABLE_NODE_PROBLEM_DETECTOR: 'daemonset'\n" +
				"DNS_SERVER_IP: '10.0.0.10'\n" +
				"AUTOSCALER_ENV_VARS: node_labels=a=b,c=d,cloud.google.com/gke-nodepool=pool-3,cloud.google.com/gke-preemptible=true;" +
				"node_taints='dedicated=ml:NoSchedule,test=dev:PreferNoSchedule,a=b:c';" +
				"kube_reserved=cpu=1000m,memory=300000Mi\n" +
				"KUBELET_ARGS: --experimental-allocatable-ignore-eviction\n" +
				" --kube_reserved=cpu=1000m,memory=300000Mi\n",
			expectedReserved: "cpu=1000m,memory=300000Mi",
			expectedErr:      false,
		},
		{
			kubeEnv: "ENABLE_NODE_PROBLEM_DETECTOR: 'daemonset'\n" +
				"NODE_LABELS: a=b,c=d,cloud.google.com/gke-nodepool=pool-3,cloud.google.com/gke-preemptible=true\n" +
				"DNS_SERVER_IP: '10.0.0.10'\n" +
				"KUBELET_TEST_ARGS: --experimental-allocatable-ignore-eviction\n" +
				"NODE_TAINTS: 'dedicated=ml:NoSchedule,test=dev:PreferNoSchedule,a=b:c'\n",
			expectedReserved: "",
			expectedErr:      true,
		},
		{
			kubeEnv: "ENABLE_NODE_PROBLEM_DETECTOR: 'daemonset'\n" +
				"NODE_LABELS: a=b,c=d,cloud.google.com/gke-nodepool=pool-3,cloud.google.com/gke-preemptible=true\n" +
				"DNS_SERVER_IP: '10.0.0.10'\n" +
				"NODE_TAINTS: 'dedicated=ml:NoSchedule,test=dev:PreferNoSchedule,a=b:c'\n",
			expectedReserved: "",
			expectedErr:      true,
		},
	}

	for _, tc := range testCases {
		reserved, err := extractKubeReservedFromKubeEnv(tc.kubeEnv)
		assert.Equal(t, tc.expectedReserved, reserved)
		if tc.expectedErr {
			assert.Error(t, err)
		} else {
			assert.NoError(t, err)
		}
	}
}

func TestExtractOperatingSystemFromKubeEnv(t *testing.T) {
	type testCase struct {
		name                    string
		kubeEnv                 string
		expectedOperatingSystem OperatingSystem
	}

	testCases := []testCase{
		{
			name: "linux",
			kubeEnv: "ENABLE_NODE_PROBLEM_DETECTOR: 'daemonset'\n" +
				"DNS_SERVER_IP: '10.0.0.10'\n" +
				"AUTOSCALER_ENV_VARS: node_labels=a=b,c=d,cloud.google.com/gke-nodepool=pool-3,cloud.google.com/gke-preemptible=true;" +
				"node_taints='dedicated=ml:NoSchedule,test=dev:PreferNoSchedule,a=b:c';" +
				"kube_reserved=cpu=1000m,memory=300000Mi;" +
				"os=linux\n" +
				"KUBELET_TEST_ARGS: --experimental-allocatable-ignore-eviction\n",
			expectedOperatingSystem: OperatingSystemLinux,
		},
		{
			name: "windows",
			kubeEnv: "ENABLE_NODE_PROBLEM_DETECTOR: 'daemonset'\n" +
				"DNS_SERVER_IP: '10.0.0.10'\n" +
				"AUTOSCALER_ENV_VARS: node_labels=a=b,c=d,cloud.google.com/gke-nodepool=pool-3,cloud.google.com/gke-preemptible=true" +
				"node_taints='dedicated=ml:NoSchedule,test=dev:PreferNoSchedule,a=b:c';" +
				"kube_reserved=cpu=1000m,memory=300000Mi;" +
				"os=windows\n" +
				"KUBELET_TEST_ARGS: --experimental-allocatable-ignore-eviction\n",
			expectedOperatingSystem: OperatingSystemWindows,
		},
		{
			name: "no AUTOSCALER_ENV_VARS",
			kubeEnv: "ENABLE_NODE_PROBLEM_DETECTOR: 'daemonset'\n" +
				"NODE_LABELS: a=b,c=d,cloud.google.com/gke-nodepool=pool-3,cloud.google.com/gke-preemptible=true\n" +
				"DNS_SERVER_IP: '10.0.0.10'\n" +
				"KUBELET_TEST_ARGS: --experimental-allocatable-ignore-eviction --kube-reserved=cpu=1000m,memory=300000Mi\n" +
				"NODE_TAINTS: 'dedicated=ml:NoSchedule,test=dev:PreferNoSchedule,a=b:c'\n",
			expectedOperatingSystem: OperatingSystemDefault,
		},
		{
			name: "no os defined",
			kubeEnv: "ENABLE_NODE_PROBLEM_DETECTOR: 'daemonset'\n" +
				"DNS_SERVER_IP: '10.0.0.10'\n" +
				"AUTOSCALER_ENV_VARS: node_labels=a=b,c=d,cloud.google.com/gke-nodepool=pool-3,cloud.google.com/gke-preemptible=true;" +
				"node_taints='dedicated=ml:NoSchedule,test=dev:PreferNoSchedule,a=b:c';" +
				"kube_reserved=cpu=1000m,memory=300000Mi\n" +
				"KUBELET_TEST_ARGS: --experimental-allocatable-ignore-eviction\n",
			expectedOperatingSystem: OperatingSystemDefault,
		},
		{
			name: "os is empty",
			kubeEnv: "ENABLE_NODE_PROBLEM_DETECTOR: 'daemonset'\n" +
				"DNS_SERVER_IP: '10.0.0.10'\n" +
				"AUTOSCALER_ENV_VARS: node_labels=a=b,c=d,cloud.google.com/gke-nodepool=pool-3,cloud.google.com/gke-preemptible=true;" +
				"node_taints='dedicated=ml:NoSchedule,test=dev:PreferNoSchedule,a=b:c';" +
				"kube_reserved=cpu=1000m,memory=300000Mi;" +
				"os=\n" +
				"KUBELET_TEST_ARGS: --experimental-allocatable-ignore-eviction\n",
			expectedOperatingSystem: OperatingSystemUnknown,
		},
		{
			name: "unknown (macos)",
			kubeEnv: "ENABLE_NODE_PROBLEM_DETECTOR: 'daemonset'\n" +
				"DNS_SERVER_IP: '10.0.0.10'\n" +
				"AUTOSCALER_ENV_VARS: node_labels=a=b,c=d,cloud.google.com/gke-nodepool=pool-3,cloud.google.com/gke-preemptible=true" +
				"node_taints='dedicated=ml:NoSchedule,test=dev:PreferNoSchedule,a=b:c';" +
				"kube_reserved=cpu=1000m,memory=300000Mi;" +
				"os=macos\n" +
				"KUBELET_TEST_ARGS: --experimental-allocatable-ignore-eviction\n",
			expectedOperatingSystem: OperatingSystemUnknown,
		},
	}

	for _, tc := range testCases {
		t.Run(tc.name, func(t *testing.T) {
			actualOperatingSystem := extractOperatingSystemFromKubeEnv(tc.kubeEnv)
			assert.Equal(t, tc.expectedOperatingSystem, actualOperatingSystem)
		})
	}
}

func TestExtractOperatingSystemDistributionFromKubeEnv(t *testing.T) {
	type testCase struct {
		name                                string
		kubeEnv                             string
		expectedOperatingSystemDistribution OperatingSystemDistribution
	}

	testCases := []testCase{
		{
			name: "cos",
			kubeEnv: "ENABLE_NODE_PROBLEM_DETECTOR: 'daemonset'\n" +
				"DNS_SERVER_IP: '10.0.0.10'\n" +
				"AUTOSCALER_ENV_VARS: node_labels=a=b,c=d,cloud.google.com/gke-nodepool=pool-3,cloud.google.com/gke-preemptible=true;" +
				"node_taints='dedicated=ml:NoSchedule,test=dev:PreferNoSchedule,a=b:c';" +
				"kube_reserved=cpu=1000m,memory=300000Mi;" +
				"os_distribution=cos\n" +
				"KUBELET_TEST_ARGS: --experimental-allocatable-ignore-eviction\n",
			expectedOperatingSystemDistribution: OperatingSystemDistributionCOS,
		},
		{
			name: "cos containerd",
			kubeEnv: "ENABLE_NODE_PROBLEM_DETECTOR: 'daemonset'\n" +
				"DNS_SERVER_IP: '10.0.0.10'\n" +
				"AUTOSCALER_ENV_VARS: node_labels=a=b,c=d,cloud.google.com/gke-nodepool=pool-3,cloud.google.com/gke-preemptible=true;" +
				"node_taints='dedicated=ml:NoSchedule,test=dev:PreferNoSchedule,a=b:c';" +
				"kube_reserved=cpu=1000m,memory=300000Mi;" +
				"os_distribution=cos_containerd\n" +
				"KUBELET_TEST_ARGS: --experimental-allocatable-ignore-eviction\n",
			expectedOperatingSystemDistribution: OperatingSystemDistributionCOS,
		},
		{
			name: "ubuntu containerd",
			kubeEnv: "ENABLE_NODE_PROBLEM_DETECTOR: 'daemonset'\n" +
				"DNS_SERVER_IP: '10.0.0.10'\n" +
				"AUTOSCALER_ENV_VARS: node_labels=a=b,c=d,cloud.google.com/gke-nodepool=pool-3,cloud.google.com/gke-preemptible=true;" +
				"node_taints='dedicated=ml:NoSchedule,test=dev:PreferNoSchedule,a=b:c';" +
				"kube_reserved=cpu=1000m,memory=300000Mi;" +
				"os_distribution=ubuntu_containerd\n" +
				"KUBELET_TEST_ARGS: --experimental-allocatable-ignore-eviction\n",
			expectedOperatingSystemDistribution: OperatingSystemDistributionUbuntu,
		},
		{
			name: "ubuntu",
			kubeEnv: "ENABLE_NODE_PROBLEM_DETECTOR: 'daemonset'\n" +
				"DNS_SERVER_IP: '10.0.0.10'\n" +
				"AUTOSCALER_ENV_VARS: node_labels=a=b,c=d,cloud.google.com/gke-nodepool=pool-3,cloud.google.com/gke-preemptible=true;" +
				"node_taints='dedicated=ml:NoSchedule,test=dev:PreferNoSchedule,a=b:c';" +
				"kube_reserved=cpu=1000m,memory=300000Mi;" +
				"os_distribution=ubuntu\n" +
				"KUBELET_TEST_ARGS: --experimental-allocatable-ignore-eviction\n",
			expectedOperatingSystemDistribution: OperatingSystemDistributionUbuntu,
		},
		{
			name: "windows ltsc",
			kubeEnv: "ENABLE_NODE_PROBLEM_DETECTOR: 'daemonset'\n" +
				"DNS_SERVER_IP: '10.0.0.10'\n" +
				"AUTOSCALER_ENV_VARS: node_labels=a=b,c=d,cloud.google.com/gke-nodepool=pool-3,cloud.google.com/gke-preemptible=true" +
				"node_taints='dedicated=ml:NoSchedule,test=dev:PreferNoSchedule,a=b:c';" +
				"kube_reserved=cpu=1000m,memory=300000Mi;" +
				"os_distribution=windows_ltsc\n" +
				"KUBELET_TEST_ARGS: --experimental-allocatable-ignore-eviction\n",
			expectedOperatingSystemDistribution: OperatingSystemDistributionWindowsLTSC,
		},
		{
			name: "windows sac",
			kubeEnv: "ENABLE_NODE_PROBLEM_DETECTOR: 'daemonset'\n" +
				"DNS_SERVER_IP: '10.0.0.10'\n" +
				"AUTOSCALER_ENV_VARS: node_labels=a=b,c=d,cloud.google.com/gke-nodepool=pool-3,cloud.google.com/gke-preemptible=true" +
				"node_taints='dedicated=ml:NoSchedule,test=dev:PreferNoSchedule,a=b:c';" +
				"kube_reserved=cpu=1000m,memory=300000Mi;" +
				"os_distribution=windows_sac\n" +
				"KUBELET_TEST_ARGS: --experimental-allocatable-ignore-eviction\n",
			expectedOperatingSystemDistribution: OperatingSystemDistributionWindowsSAC,
		},
		{
			name: "no AUTOSCALER_ENV_VARS",
			kubeEnv: "ENABLE_NODE_PROBLEM_DETECTOR: 'daemonset'\n" +
				"NODE_LABELS: a=b,c=d,cloud.google.com/gke-nodepool=pool-3,cloud.google.com/gke-preemptible=true\n" +
				"DNS_SERVER_IP: '10.0.0.10'\n" +
				"KUBELET_TEST_ARGS: --experimental-allocatable-ignore-eviction --kube-reserved=cpu=1000m,memory=300000Mi\n" +
				"NODE_TAINTS: 'dedicated=ml:NoSchedule,test=dev:PreferNoSchedule,a=b:c'\n",
			expectedOperatingSystemDistribution: OperatingSystemDistributionDefault,
		},
		{
			name: "no os distribution defined",
			kubeEnv: "ENABLE_NODE_PROBLEM_DETECTOR: 'daemonset'\n" +
				"DNS_SERVER_IP: '10.0.0.10'\n" +
				"AUTOSCALER_ENV_VARS: node_labels=a=b,c=d,cloud.google.com/gke-nodepool=pool-3,cloud.google.com/gke-preemptible=true;" +
				"node_taints='dedicated=ml:NoSchedule,test=dev:PreferNoSchedule,a=b:c';" +
				"kube_reserved=cpu=1000m,memory=300000Mi\n" +
				"KUBELET_TEST_ARGS: --experimental-allocatable-ignore-eviction\n",
			expectedOperatingSystemDistribution: OperatingSystemDistributionDefault,
		},
		{
			name: "os distribution is empty",
			kubeEnv: "ENABLE_NODE_PROBLEM_DETECTOR: 'daemonset'\n" +
				"DNS_SERVER_IP: '10.0.0.10'\n" +
				"AUTOSCALER_ENV_VARS: node_labels=a=b,c=d,cloud.google.com/gke-nodepool=pool-3,cloud.google.com/gke-preemptible=true;" +
				"node_taints='dedicated=ml:NoSchedule,test=dev:PreferNoSchedule,a=b:c';" +
				"kube_reserved=cpu=1000m,memory=300000Mi;" +
				"os_distribution=\n" +
				"KUBELET_TEST_ARGS: --experimental-allocatable-ignore-eviction\n",
			expectedOperatingSystemDistribution: OperatingSystemDistributionUnknown,
		},
		{
			name: "unknown (macos)",
			kubeEnv: "ENABLE_NODE_PROBLEM_DETECTOR: 'daemonset'\n" +
				"DNS_SERVER_IP: '10.0.0.10'\n" +
				"AUTOSCALER_ENV_VARS: node_labels=a=b,c=d,cloud.google.com/gke-nodepool=pool-3,cloud.google.com/gke-preemptible=true" +
				"node_taints='dedicated=ml:NoSchedule,test=dev:PreferNoSchedule,a=b:c';" +
				"kube_reserved=cpu=1000m,memory=300000Mi;" +
				"os_distribution=macos\n" +
				"KUBELET_TEST_ARGS: --experimental-allocatable-ignore-eviction\n",
			expectedOperatingSystemDistribution: OperatingSystemDistributionUnknown,
		},
	}

	for _, tc := range testCases {
		t.Run(tc.name, func(t *testing.T) {
			actualOperatingSystem := extractOperatingSystemDistributionFromKubeEnv(tc.kubeEnv)
			assert.Equal(t, tc.expectedOperatingSystemDistribution, actualOperatingSystem)
		})
	}
}

func TestParseKubeReserved(t *testing.T) {
	type testCase struct {
		reserved                 string
		expectedCpu              string
		expectedMemory           string
		expectedEphemeralStorage string
		expectedErr              bool
	}
	testCases := []testCase{{
		reserved:                 "cpu=1000m,memory=300000Mi,ephemeral-storage=100Gi",
		expectedCpu:              "1000m",
		expectedMemory:           "300000Mi",
		expectedEphemeralStorage: "100Gi",
		expectedErr:              false,
	}, {
		reserved:                 "cpu=1000m,ignored=300Mi,memory=0,ephemeral-storage=10Gi",
		expectedCpu:              "1000m",
		expectedMemory:           "0",
		expectedEphemeralStorage: "10Gi",
		expectedErr:              false,
	}, {
		reserved:    "This is a wrong reserved",
		expectedErr: true,
	}}
	for _, tc := range testCases {
		resources, err := parseKubeReserved(tc.reserved)
		if tc.expectedErr {
			assert.Error(t, err)
			assert.Nil(t, resources)
		} else {
			assert.NoError(t, err)
			expectedResources, err := makeResourceList(tc.expectedCpu, tc.expectedMemory, 0, tc.expectedEphemeralStorage)
			assert.NoError(t, err)
			assertEqualResourceLists(t, "Resources", expectedResources, resources)
		}
	}
}

func TestToSystemArchitecture(t *testing.T) {
	for tn, tc := range map[string]struct {
		archName string
		wantArch SystemArchitecture
	}{
		"valid architecture is converted": {
			archName: "amd64",
			wantArch: Amd64,
		},
		"invalid architecture results in UnknownArchitecture": {
			archName: "some-arch",
			wantArch: UnknownArch,
		},
	} {
		t.Run(tn, func(t *testing.T) {
			gotArch := ToSystemArchitecture(tc.archName)
			if diff := cmp.Diff(tc.wantArch, gotArch); diff != "" {
				t.Errorf("ToSystemArchitecture diff (-want +got):\n%s", diff)
			}
		})
	}
}

func TestExtractSystemArchitectureFromKubeEnv(t *testing.T) {
	for tn, tc := range map[string]struct {
		kubeEnv  string
		wantArch SystemArchitecture
		wantErr  error
	}{
		"valid arch defined in AUTOSCALER_ENV_VARS": {
			kubeEnv:  "AUTOSCALER_ENV_VARS: os_distribution=cos;arch=arm64;os=linux\n",
			wantArch: Arm64,
		},
		"invalid arch defined in AUTOSCALER_ENV_VARS": {
			kubeEnv:  "AUTOSCALER_ENV_VARS: os_distribution=cos;arch=blah;os=linux\n",
			wantArch: UnknownArch,
			wantErr:  cmpopts.AnyError,
		},
		"empty arch defined in AUTOSCALER_ENV_VARS": {
			kubeEnv:  "AUTOSCALER_ENV_VARS: os_distribution=cos;arch=;os=linux\n",
			wantArch: UnknownArch,
			wantErr:  cmpopts.AnyError,
		},

		"no arch defined in AUTOSCALER_ENV_VARS": {
			kubeEnv:  "AUTOSCALER_ENV_VARS: os_distribution=cos;os=linux\n",
			wantArch: UnknownArch,
			wantErr:  cmpopts.AnyError,
		},
		"KUBE_ENV parsing error": {
			kubeEnv:  "some-invalid-string",
			wantArch: UnknownArch,
			wantErr:  cmpopts.AnyError,
		},
	} {
		t.Run(tn, func(t *testing.T) {
			gotArch, gotErr := extractSystemArchitectureFromKubeEnv(tc.kubeEnv)
			if diff := cmp.Diff(tc.wantArch, gotArch); diff != "" {
				t.Errorf("extractSystemArchitectureFromKubeEnv diff (-want +got):\n%s", diff)
			}
			if diff := cmp.Diff(tc.wantErr, gotErr, cmpopts.EquateErrors()); diff != "" {
				t.Errorf("extractSystemArchitectureFromKubeEnv error diff (-want +got):\n%s", diff)
			}
		})
	}
}

func TestBuildNodeFromTemplateArch(t *testing.T) {
	for tn, tc := range map[string]struct {
		kubeEnv  string
		wantArch SystemArchitecture
	}{
		"valid arch defined in KUBE_ENV is passed through": {
			kubeEnv:  "AUTOSCALER_ENV_VARS: os_distribution=cos;arch=arm64;os=linux\n",
			wantArch: Arm64,
		},
		"invalid arch defined in KUBE_ENV is defaulted to the default arch": {
			kubeEnv:  "AUTOSCALER_ENV_VARS: os_distribution=cos;arch=;os=linux\n",
			wantArch: DefaultArch,
		},
	} {
		t.Run(tn, func(t *testing.T) {
			mig := &gceMig{gceRef: GceRef{Name: "some-name", Project: "some-proj", Zone: "us-central1-b"}}
			template := &gce.InstanceTemplate{
				Name: "node-name",
				Properties: &gce.InstanceProperties{
					Metadata: &gce.Metadata{
						Items: []*gce.MetadataItems{{Key: "kube-env", Value: &tc.kubeEnv}},
					},
					Disks: []*gce.AttachedDisk{},
				},
			}
			tb := &GceTemplateBuilder{}
			gotNode, gotErr := tb.BuildNodeFromTemplate(mig, template, 16, 128, nil, &GceReserved{})
			if gotErr != nil {
				t.Fatalf("BuildNodeFromTemplate unexpected error: %v", gotErr)
			}
			gotArch := gotNode.Labels[apiv1.LabelArchStable]
			if diff := cmp.Diff(tc.wantArch.Name(), gotArch); diff != "" {
				t.Errorf("BuildNodeFromTemplate arch label diff (-want +got):\n%s", diff)
			}
		})
	}
}

func makeTaintSet(taints []apiv1.Taint) map[apiv1.Taint]bool {
	set := make(map[apiv1.Taint]bool)
	for _, taint := range taints {
		set[taint] = true
	}
	return set
}

func makeResourceList(cpu string, memory string, gpu int64, ephemeralStorage string) (apiv1.ResourceList, error) {
	result := apiv1.ResourceList{}
	resultCpu, err := resource.ParseQuantity(cpu)
	if err != nil {
		return nil, err
	}
	result[apiv1.ResourceCPU] = resultCpu
	resultMemory, err := resource.ParseQuantity(memory)
	if err != nil {
		return nil, err
	}
	result[apiv1.ResourceMemory] = resultMemory
	if gpu > 0 {
		resultGpu := *resource.NewQuantity(gpu, resource.DecimalSI)
		if err != nil {
			return nil, err
		}
		result[gpuUtils.ResourceNvidiaGPU] = resultGpu
	}
	if len(ephemeralStorage) != 0 {
		resultEphemeralStorage, err := resource.ParseQuantity(ephemeralStorage)
		if err != nil {
			return nil, err
		}
		result[apiv1.ResourceEphemeralStorage] = resultEphemeralStorage
	}
	return result, nil
}

func makeResourceList2(cpu int64, memory int64, gpu int64, pods int64) (apiv1.ResourceList, error) {
	result := apiv1.ResourceList{}
	result[apiv1.ResourceCPU] = *resource.NewQuantity(cpu, resource.DecimalSI)
	result[apiv1.ResourceMemory] = *resource.NewQuantity(memory, resource.BinarySI)
	if gpu > 0 {
		result[gpuUtils.ResourceNvidiaGPU] = *resource.NewQuantity(gpu, resource.DecimalSI)
	}
	if pods > 0 {
		result[apiv1.ResourcePods] = *resource.NewQuantity(pods, resource.DecimalSI)
	}
	return result, nil
}

func assertEqualResourceLists(t *testing.T, name string, expected, actual apiv1.ResourceList) {
	t.Helper()
	assert.True(t, quota.Equals(expected, actual),
		"%q unequal:\nExpected: %v\nActual:   %v", name, stringifyResourceList(expected), stringifyResourceList(actual))
}

func stringifyResourceList(resourceList apiv1.ResourceList) string {
	resourceNames := []apiv1.ResourceName{
		apiv1.ResourcePods, apiv1.ResourceCPU, gpuUtils.ResourceNvidiaGPU, apiv1.ResourceMemory, apiv1.ResourceEphemeralStorage}
	var results []string
	for _, name := range resourceNames {
		quantity, found := resourceList[name]
		if found {
			value := quantity.Value()
			if name == apiv1.ResourceCPU {
				value = quantity.MilliValue()
			}
			results = append(results, fmt.Sprintf("%v: %v", string(name), value))
		}
	}
	return strings.Join(results, ", ")
}<|MERGE_RESOLUTION|>--- conflicted
+++ resolved
@@ -23,10 +23,6 @@
 	"strings"
 	"testing"
 
-<<<<<<< HEAD
-	"k8s.io/autoscaler/cluster-autoscaler/cloudprovider"
-=======
->>>>>>> e8d3e9b1
 	"k8s.io/autoscaler/cluster-autoscaler/config"
 	gpuUtils "k8s.io/autoscaler/cluster-autoscaler/utils/gpu"
 	"k8s.io/autoscaler/cluster-autoscaler/utils/units"
@@ -163,10 +159,7 @@
 			kubeEnv:                       "AUTOSCALER_ENV_VARS: os_distribution=cos;os=linux;ephemeral_storage_local_ssd_count=2\n",
 			physicalCpu:                   8,
 			physicalMemory:                200 * units.MiB,
-<<<<<<< HEAD
-=======
 			bootDiskSizeGiB:               300,
->>>>>>> e8d3e9b1
 			ephemeralStorageLocalSSDCount: 2,
 			attachedLocalSSDCount:         2,
 			expectedErr:                   false,
@@ -240,16 +233,6 @@
 				assert.NotNil(t, node.Status)
 				assert.NotNil(t, node.Status.Capacity)
 				assert.NotNil(t, node.Status.Allocatable)
-<<<<<<< HEAD
-				// this logic is a duplicate of logic under test and would best be captured by
-				// specifying physicalEphemeralStorageGiB in the testCase struct
-				physicalEphemeralStorageGiB := tc.bootDiskSizeGiB
-				if tc.ephemeralStorageLocalSSDCount > 0 {
-					physicalEphemeralStorageGiB = tc.ephemeralStorageLocalSSDCount * LocalSSDDiskSizeInGiB
-				} else if tc.isEphemeralStorageBlocked {
-					physicalEphemeralStorageGiB = 0
-				}
-=======
 				if tc.bootDiskSizeGiB > 0 && !tc.isEphemeralStorageBlocked {
 					val, ok := node.Annotations[BootDiskSizeAnnotation]
 					if !ok {
@@ -271,7 +254,6 @@
 				} else if tc.isEphemeralStorageBlocked {
 					physicalEphemeralStorageGiB = 0
 				}
->>>>>>> e8d3e9b1
 				capacity, err := tb.BuildCapacity(tc.physicalCpu, tc.physicalMemory, tc.accelerators, OperatingSystemLinux, OperatingSystemDistributionCOS, "", physicalEphemeralStorageGiB*units.GiB, tc.ephemeralStorageLocalSSDCount, tc.pods, "", &GceReserved{})
 				assert.NoError(t, err)
 				assertEqualResourceLists(t, "Capacity", capacity, node.Status.Capacity)
