<!--TODO: Remove "previously referred to as master" references from this doc once this terminology is fully removed from k8s-->
# Cluster Autoscaler for Equinix Metal

The cluster autoscaler for [Equinix Metal](https://metal.equinix.com) worker nodes performs
autoscaling within any specified nodepools. It will run as a `Deployment` in
your cluster. The nodepools are specified using tags on Equinix Metal.

Note: Packet was acquired by Equinix in 2020 and renamed to Equinix Metal.

This README will go over some of the necessary steps required to get
the cluster autoscaler up and running.

## Permissions and credentials

The autoscaler needs a `ServiceAccount` with permissions for Kubernetes and
requires credentials for interacting with Equinix Metal.

An example `ServiceAccount` is given in [examples/cluster-autoscaler-svcaccount.yaml](examples/cluster-autoscaler-svcaccount.yaml).

The credentials for authenticating with Equinix Metal are stored in a secret and
provided as an env var to the container. [examples/cluster-autoscaler-secret](examples/cluster-autoscaler-secret.yaml)
In the above file you can modify the following fields:

| Secret                          | Key                     | Value                        |
|---------------------------------|-------------------------|------------------------------------------------------------------------------------------------------------------------------------|
| cluster-autoscaler-packet       | authtoken               | Your Equinix Metal API token. It must be base64 encoded.                                                                                 |
| cluster-autoscaler-cloud-config | Global/project-id       | Your Equinix Metal project id                                                                                                             |
| cluster-autoscaler-cloud-config | Global/api-server       | The ip:port for you cluster's k8s api (e.g. K8S_MASTER_PUBLIC_IP:6443)                                                             |
| cluster-autoscaler-cloud-config | Global/facility         | The Equinix Metal facility for the devices in your nodepool (eg: sv15)                                                                    |
| cluster-autoscaler-cloud-config | Global/plan             | The Equinix Metal plan (aka size/flavor) for new nodes in the nodepool (eg: c3.small.x86)                                                 |
| cluster-autoscaler-cloud-config | Global/billing          | The billing interval for new nodes (default: hourly)                                                                               |
| cluster-autoscaler-cloud-config | Global/os               | The OS image to use for new nodes (default: ubuntu_18_04). If you change this also update cloudinit.                               |
| cluster-autoscaler-cloud-config | Global/cloudinit        | The base64 encoded [user data](https://metal.equinix.com/developers/docs/servers/user-data/) submitted when provisioning devices. In the example file, the default value has been tested with Ubuntu 18.04 to install Docker & kubelet and then to bootstrap the node into the cluster using kubeadm. The kubeadm, kubelet, kubectl are pinned to version 1.17.4. For a different base OS or bootstrap method, this needs to be customized accordingly|
| cluster-autoscaler-cloud-config | Global/reservation      | The values "require" or "prefer" will request the next available hardware reservation for new devices in selected facility & plan. If no hardware reservations match, "require" will trigger a failure, while "prefer" will launch on-demand devices instead (default: none)  |
| cluster-autoscaler-cloud-config | Global/hostname-pattern | The pattern for the names of new Equinix Metal devices (default: "k8s-{{.ClusterName}}-{{.NodeGroup}}-{{.RandString8}}" )                  |

You can always update the secret with more nodepool definitions (with different plans etc.) as shown in the example, but you should always provide a default nodepool configuration.

## Configure nodepool and cluster names using Equinix Metal tags

The Equinix Metal API does not yet have native support for groups or pools of devices. So we use tags to specify them. Each Equinix Metal device that's a member of the "cluster1" cluster should have the tag k8s-cluster-cluster1. The devices that are members of the "pool1" nodepool should also have the tag k8s-nodepool-pool1. Once you have a Kubernetes cluster running on Equinix Metal, use the Equinix Metal Portal or API to tag the nodes accordingly.

## Autoscaler deployment

The deployment in `examples/cluster-autoscaler-deployment.yaml` can be used,
but the arguments passed to the autoscaler will need to be changed
to match your cluster.

| Argument              | Usage                                                                                                      |
|-----------------------|------------------------------------------------------------------------------------------------------------|
| --cluster-name        | The name of your Kubernetes cluster. It should correspond to the tags that have been applied to the nodes. |
| --nodes               | Of the form `min:max:NodepoolName`. For multiple nodepools you can add the same argument multiple times. E.g. for pool1, pool2 you would add `--nodes=0:10:pool1` and `--nodes=0:10:pool2`. In addition, each node provisioned by the autoscaler will have a label with key: `pool` and with value: `NodepoolName`. These labels can be useful when there is a need to target specific nodepools. |
| --expander=price      |  This is an optional argument which allows the cluster-autoscaler to take into account the pricing of the Equinix Metal nodes when scaling with multiple nodepools. |

## Target Specific Nodepools (New!)

In case you want to target a specific nodepool(s) for e.g. a deployment, you can add a `nodeAffinity` with the key `pool` and with value the nodepool name that you want to target. This functionality is not backwards compatible, which means that nodes provisioned with older cluster-autoscaler images won't have the key `pool`. But you can overcome this limitation by manually adding the correct labels. Here are some examples:

Target a nodepool with a specific name:
```
affinity:
  nodeAffinity:
    requiredDuringSchedulingIgnoredDuringExecution:
      nodeSelectorTerms:
      - matchExpressions:
        - key: pool
          operator: In
          values:
          - pool3
```
Target a nodepool with a specific Equinix Metal instance:
```
affinity:
  nodeAffinity:
    requiredDuringSchedulingIgnoredDuringExecution:
      nodeSelectorTerms:
      - matchExpressions:
        - key: beta.kubernetes.io/instance-type
          operator: In
          values:
          - c3.small.x86
```

## CCM and Controller node labels

### CCM
By default, autoscaler assumes that you have an older deprecated version of `packet-ccm` installed in your
cluster.  If however, that is not the case and you've migrated to the new `cloud-provider-equinix-metal` CCM,
then this must be told to autoscaler. This can be done via setting an environment variable in the deployment:
```
env:
  - name: INSTALLED_CCM
    value: cloud-provider-equinix-metal
```
**NOTE**: As a prerequisite, ensure that all worker nodes in your cluster have the prefix `equinixmetal://` in
the Node spec `.spec.providerID`. If there are any existing worker nodes with prefix `packet://`, then drain
the node, remove the node and restart the kubelet on that worker node to re-register the node in the cluster,
this would ensure that `cloud-provider-equinix-metal` CCM sets the uuid with prefix `equinixmetal://` to the
field `.spec.ProviderID`.

### Controller node labels

Autoscaler assumes that control plane nodes in your cluster are identified by the label
`node-role.kubernetes.io/master`. If for some reason, this assumption is not true in your case, then set the
environment variable in the deployment:

```
env:
  - name: PACKET_CONTROLLER_NODE_IDENTIFIER_LABEL
    value: <label>
<<<<<<< HEAD
```

## CCM and Controller node labels

### CCM
By default, autoscaler assumes that you have an older deprecated version of `packet-ccm` installed in your
cluster.  If however, that is not the case and you've migrated to the new `cloud-provider-equinix-metal` CCM,
then this must be told to autoscaler. This can be done via setting an environment variable in the deployment:
```
env:
  - name: INSTALLED_CCM
    value: cloud-provider-equinix-metal
```
**NOTE**: As a prerequisite, ensure that all worker nodes in your cluster have the prefix `equinixmetal://` in
the Node spec `.spec.providerID`. If there are any existing worker nodes with prefix `packet://`, then drain
the node, remove the node and restart the kubelet on that worker node to re-register the node in the cluster,
this would ensure that `cloud-provider-equinix-metal` CCM sets the uuid with prefix `equinixmetal://` to the
field `.spec.ProviderID`.

### Controller node labels

Autoscaler assumes that control plane nodes in your cluster are identified by the label
`node-role.kubernetes.io/master`. If for some reason, this assumption is not true in your case, then set the
envirnment variable in the deployment:

```
env:
  - name: PACKET_CONTROLLER_NODE_IDENTIFIER_LABEL
    value: <label>
=======
>>>>>>> e8d3e9b1
```

## Notes

The autoscaler will not remove nodes which have non-default kube-system pods.
This prevents the node that the autoscaler is running on from being scaled down.
If you are deploying the autoscaler into a cluster which already has more than one node,
it is best to deploy it onto any node which already has non-default kube-system pods,
to minimise the number of nodes which cannot be removed when scaling. For this reason in
the provided example the autoscaler pod has a nodeaffinity which forces it to deploy on
the control plane (previously referred to as master) node.

### Changes

1. It is now possible to use multiple nodepools, scale nodepools to 0 nodes and prioritize scaling of specific nodepools by taking into account the pricing of the Equinix Metal instances.

2. In order to take advantage of the new features mentioned above, you might need to update the cloud-config and the autoscaler deployment as shown in the examples. For example, the default/global cloud-config is applied to all the nodepools and if you want to override it for a specific nodepool you have to modify the cloud-config according to the examples.

3. You can target specific nodepools, as described above.

4. Cloud inits in the examples have pinned versions for Kubernetes in order to minimize potential incompatibilities as a result of nodes provisioned with different Kubernetes versions.

5. In the provided cluster-autoscaler deployment example, the autoscaler pod has a nodeaffinity which forces it to deploy on the control plane (previously referred to as master) node, so that the cluster-autoscaler can scale down all of the worker nodes. Without this change there was a possibility for the cluster-autoscaler to be deployed on a worker node that could not be downscaled.<|MERGE_RESOLUTION|>--- conflicted
+++ resolved
@@ -108,38 +108,6 @@
 env:
   - name: PACKET_CONTROLLER_NODE_IDENTIFIER_LABEL
     value: <label>
-<<<<<<< HEAD
-```
-
-## CCM and Controller node labels
-
-### CCM
-By default, autoscaler assumes that you have an older deprecated version of `packet-ccm` installed in your
-cluster.  If however, that is not the case and you've migrated to the new `cloud-provider-equinix-metal` CCM,
-then this must be told to autoscaler. This can be done via setting an environment variable in the deployment:
-```
-env:
-  - name: INSTALLED_CCM
-    value: cloud-provider-equinix-metal
-```
-**NOTE**: As a prerequisite, ensure that all worker nodes in your cluster have the prefix `equinixmetal://` in
-the Node spec `.spec.providerID`. If there are any existing worker nodes with prefix `packet://`, then drain
-the node, remove the node and restart the kubelet on that worker node to re-register the node in the cluster,
-this would ensure that `cloud-provider-equinix-metal` CCM sets the uuid with prefix `equinixmetal://` to the
-field `.spec.ProviderID`.
-
-### Controller node labels
-
-Autoscaler assumes that control plane nodes in your cluster are identified by the label
-`node-role.kubernetes.io/master`. If for some reason, this assumption is not true in your case, then set the
-envirnment variable in the deployment:
-
-```
-env:
-  - name: PACKET_CONTROLLER_NODE_IDENTIFIER_LABEL
-    value: <label>
-=======
->>>>>>> e8d3e9b1
 ```
 
 ## Notes
