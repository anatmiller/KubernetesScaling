//go:build !gce && !aws && !azure && !kubemark && !alicloud && !magnum && !digitalocean && !clusterapi && !huaweicloud && !ionoscloud && !linode && !hetzner && !bizflycloud && !brightbox && !equinixmetal && !oci && !vultr && !tencentcloud && !scaleway && !externalgrpc && !civo && !rancher && !volcengine && !baiducloud && !cherry && !cloudstack && !exoscale && !kamatera && !ovhcloud
// +build !gce,!aws,!azure,!kubemark,!alicloud,!magnum,!digitalocean,!clusterapi,!huaweicloud,!ionoscloud,!linode,!hetzner,!bizflycloud,!brightbox,!equinixmetal,!oci,!vultr,!tencentcloud,!scaleway,!externalgrpc,!civo,!rancher,!volcengine,!baiducloud,!cherry,!cloudstack,!exoscale,!kamatera,!ovhcloud

/*
Copyright 2018 The Kubernetes Authors.

Licensed under the Apache License, Version 2.0 (the "License");
you may not use this file except in compliance with the License.
You may obtain a copy of the License at

    http://www.apache.org/licenses/LICENSE-2.0

Unless required by applicable law or agreed to in writing, software
distributed under the License is distributed on an "AS IS" BASIS,
WITHOUT WARRANTIES OR CONDITIONS OF ANY KIND, either express or implied.
See the License for the specific language governing permissions and
limitations under the License.
*/

package builder

import (
	"k8s.io/autoscaler/cluster-autoscaler/cloudprovider"
	"k8s.io/autoscaler/cluster-autoscaler/cloudprovider/alicloud"
	"k8s.io/autoscaler/cluster-autoscaler/cloudprovider/aws"
	"k8s.io/autoscaler/cluster-autoscaler/cloudprovider/azure"
	"k8s.io/autoscaler/cluster-autoscaler/cloudprovider/baiducloud"
	"k8s.io/autoscaler/cluster-autoscaler/cloudprovider/bizflycloud"
	"k8s.io/autoscaler/cluster-autoscaler/cloudprovider/brightbox"
	"k8s.io/autoscaler/cluster-autoscaler/cloudprovider/cherryservers"
	"k8s.io/autoscaler/cluster-autoscaler/cloudprovider/civo"
	"k8s.io/autoscaler/cluster-autoscaler/cloudprovider/cloudstack"
	"k8s.io/autoscaler/cluster-autoscaler/cloudprovider/clusterapi"
	"k8s.io/autoscaler/cluster-autoscaler/cloudprovider/digitalocean"
	"k8s.io/autoscaler/cluster-autoscaler/cloudprovider/equinixmetal"
	"k8s.io/autoscaler/cluster-autoscaler/cloudprovider/exoscale"
	"k8s.io/autoscaler/cluster-autoscaler/cloudprovider/externalgrpc"
	"k8s.io/autoscaler/cluster-autoscaler/cloudprovider/gce"
	"k8s.io/autoscaler/cluster-autoscaler/cloudprovider/gridscale"
	"k8s.io/autoscaler/cluster-autoscaler/cloudprovider/hetzner"
	"k8s.io/autoscaler/cluster-autoscaler/cloudprovider/huaweicloud"
	"k8s.io/autoscaler/cluster-autoscaler/cloudprovider/ionoscloud"
	"k8s.io/autoscaler/cluster-autoscaler/cloudprovider/kamatera"
	"k8s.io/autoscaler/cluster-autoscaler/cloudprovider/kwok"
	"k8s.io/autoscaler/cluster-autoscaler/cloudprovider/linode"
	"k8s.io/autoscaler/cluster-autoscaler/cloudprovider/magnum"
	oci "k8s.io/autoscaler/cluster-autoscaler/cloudprovider/oci/instancepools"
	"k8s.io/autoscaler/cluster-autoscaler/cloudprovider/ovhcloud"
	"k8s.io/autoscaler/cluster-autoscaler/cloudprovider/rancher"
	"k8s.io/autoscaler/cluster-autoscaler/cloudprovider/scaleway"
	"k8s.io/autoscaler/cluster-autoscaler/cloudprovider/tencentcloud"
	"k8s.io/autoscaler/cluster-autoscaler/cloudprovider/volcengine"
	"k8s.io/autoscaler/cluster-autoscaler/cloudprovider/vultr"
	"k8s.io/autoscaler/cluster-autoscaler/config"
	"k8s.io/client-go/informers"
)

// AvailableCloudProviders supported by the cloud provider builder.
var AvailableCloudProviders = []string{
	cloudprovider.AwsProviderName,
	cloudprovider.AzureProviderName,
	cloudprovider.GceProviderName,
	cloudprovider.AlicloudProviderName,
	cloudprovider.CherryServersProviderName,
	cloudprovider.CloudStackProviderName,
	cloudprovider.BaiducloudProviderName,
	cloudprovider.MagnumProviderName,
	cloudprovider.DigitalOceanProviderName,
	cloudprovider.ExoscaleProviderName,
	cloudprovider.ExternalGrpcProviderName,
	cloudprovider.HuaweicloudProviderName,
	cloudprovider.HetznerProviderName,
	cloudprovider.OracleCloudProviderName,
	cloudprovider.OVHcloudProviderName,
	cloudprovider.ClusterAPIProviderName,
	cloudprovider.IonoscloudProviderName,
	cloudprovider.KamateraProviderName,
	cloudprovider.KwokProviderName,
	cloudprovider.LinodeProviderName,
	cloudprovider.BizflyCloudProviderName,
	cloudprovider.BrightboxProviderName,
	cloudprovider.EquinixMetalProviderName,
	cloudprovider.VultrProviderName,
	cloudprovider.TencentcloudProviderName,
	cloudprovider.CivoProviderName,
	cloudprovider.ScalewayProviderName,
	cloudprovider.RancherProviderName,
	cloudprovider.VolcengineProviderName,
}

// DefaultCloudProvider is GCE.
const DefaultCloudProvider = cloudprovider.GceProviderName

func buildCloudProvider(opts config.AutoscalingOptions,
	do cloudprovider.NodeGroupDiscoveryOptions,
	rl *cloudprovider.ResourceLimiter,
	informerFactory informers.SharedInformerFactory) cloudprovider.CloudProvider {
	switch opts.CloudProviderName {
	case cloudprovider.BizflyCloudProviderName:
		return bizflycloud.BuildBizflyCloud(opts, do, rl)
	case cloudprovider.GceProviderName:
		return gce.BuildGCE(opts, do, rl)
	case cloudprovider.AwsProviderName:
		return aws.BuildAWS(opts, do, rl)
	case cloudprovider.AzureProviderName:
		return azure.BuildAzure(opts, do, rl)
	case cloudprovider.AlicloudProviderName:
		return alicloud.BuildAlicloud(opts, do, rl)
	case cloudprovider.CherryServersProviderName:
		return cherryservers.BuildCherry(opts, do, rl)
	case cloudprovider.CloudStackProviderName:
		return cloudstack.BuildCloudStack(opts, do, rl)
	case cloudprovider.BaiducloudProviderName:
		return baiducloud.BuildBaiducloud(opts, do, rl)
	case cloudprovider.BrightboxProviderName:
		return brightbox.BuildBrightbox(opts, do, rl)
	case cloudprovider.DigitalOceanProviderName:
		return digitalocean.BuildDigitalOcean(opts, do, rl)
	case cloudprovider.ExoscaleProviderName:
		return exoscale.BuildExoscale(opts, do, rl)
	case cloudprovider.ExternalGrpcProviderName:
		return externalgrpc.BuildExternalGrpc(opts, do, rl)
	case cloudprovider.MagnumProviderName:
		return magnum.BuildMagnum(opts, do, rl)
	case cloudprovider.HuaweicloudProviderName:
		return huaweicloud.BuildHuaweiCloud(opts, do, rl)
	case cloudprovider.OVHcloudProviderName:
		return ovhcloud.BuildOVHcloud(opts, do, rl)
	case cloudprovider.HetznerProviderName:
		return hetzner.BuildHetzner(opts, do, rl)
	case cloudprovider.PacketProviderName, cloudprovider.EquinixMetalProviderName:
		return equinixmetal.BuildCloudProvider(opts, do, rl)
	case cloudprovider.ClusterAPIProviderName:
		return clusterapi.BuildClusterAPI(opts, do, rl)
	case cloudprovider.IonoscloudProviderName:
		return ionoscloud.BuildIonosCloud(opts, do, rl)
	case cloudprovider.KamateraProviderName:
		return kamatera.BuildKamatera(opts, do, rl)
	case cloudprovider.KwokProviderName:
		return kwok.BuildKwok(opts, do, rl, informerFactory)
	case cloudprovider.LinodeProviderName:
		return linode.BuildLinode(opts, do, rl)
	case cloudprovider.OracleCloudProviderName:
		return oci.BuildOCI(opts, do, rl)
	case cloudprovider.VultrProviderName:
		return vultr.BuildVultr(opts, do, rl)
	case cloudprovider.TencentcloudProviderName:
		return tencentcloud.BuildTencentcloud(opts, do, rl)
	case cloudprovider.CivoProviderName:
		return civo.BuildCivo(opts, do, rl)
	case cloudprovider.ScalewayProviderName:
		return scaleway.BuildScaleway(opts, do, rl)
	case cloudprovider.RancherProviderName:
		return rancher.BuildRancher(opts, do, rl)
<<<<<<< HEAD
	case cloudprovider.GridscaleProviderName:
		return gridscale.BuildGridscale(opts, do, rl)
=======
	case cloudprovider.VolcengineProviderName:
		return volcengine.BuildVolcengine(opts, do, rl)
>>>>>>> 10fafe75
	}

	return nil
}<|MERGE_RESOLUTION|>--- conflicted
+++ resolved
@@ -152,13 +152,10 @@
 		return scaleway.BuildScaleway(opts, do, rl)
 	case cloudprovider.RancherProviderName:
 		return rancher.BuildRancher(opts, do, rl)
-<<<<<<< HEAD
 	case cloudprovider.GridscaleProviderName:
 		return gridscale.BuildGridscale(opts, do, rl)
-=======
 	case cloudprovider.VolcengineProviderName:
 		return volcengine.BuildVolcengine(opts, do, rl)
->>>>>>> 10fafe75
 	}
 
 	return nil
